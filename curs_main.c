/*
 * Copyright (C) 1996-2000,2002,2010,2012-2013 Michael R. Elkins <me@mutt.org>
 *
 *     This program is free software; you can redistribute it and/or modify
 *     it under the terms of the GNU General Public License as published by
 *     the Free Software Foundation; either version 2 of the License, or
 *     (at your option) any later version.
 *
 *     This program is distributed in the hope that it will be useful,
 *     but WITHOUT ANY WARRANTY; without even the implied warranty of
 *     MERCHANTABILITY or FITNESS FOR A PARTICULAR PURPOSE.  See the
 *     GNU General Public License for more details.
 *
 *     You should have received a copy of the GNU General Public License
 *     along with this program; if not, write to the Free Software
 *     Foundation, Inc., 51 Franklin Street, Fifth Floor, Boston, MA  02110-1301, USA.
 */

#if HAVE_CONFIG_H
# include "config.h"
#endif

#include "mutt.h"
#include "mutt_curses.h"
#include "mx.h"
#include "mutt_menu.h"
#include "mailbox.h"
#include "mapping.h"
#include "sort.h"
#include "buffy.h"
#include "mx.h"

#ifdef USE_SIDEBAR
#include "sidebar.h"
#endif

#ifdef USE_POP
#include "pop.h"
#endif

#ifdef USE_IMAP
#include "imap_private.h"
#endif

#ifdef USE_NOTMUCH
#include "mutt_notmuch.h"
#endif

#include "mutt_crypt.h"

#ifdef USE_NNTP
#include "nntp.h"
#endif


#include <ctype.h>
#include <stdlib.h>
#include <unistd.h>
#include <sys/wait.h>
#include <string.h>
#include <sys/stat.h>
#include <errno.h>

#include <assert.h>

static const char *No_mailbox_is_open = N_("No mailbox is open.");
static const char *There_are_no_messages = N_("There are no messages.");
static const char *Mailbox_is_read_only = N_("Mailbox is read-only.");
static const char *Function_not_permitted_in_attach_message_mode = N_("Function not permitted in attach-message mode.");
static const char *No_visible = N_("No visible messages.");

#define CHECK_IN_MAILBOX if (!Context) \
	{ \
		mutt_flushinp (); \
		mutt_error _(No_mailbox_is_open); \
		break; \
	}

#define CHECK_MSGCOUNT if (!Context) \
	{ \
	  	mutt_flushinp (); \
		mutt_error _(No_mailbox_is_open); \
		break; \
	} \
	else if (!Context->msgcount) \
	{ \
	  	mutt_flushinp (); \
		mutt_error _(There_are_no_messages); \
		break; \
	}

#define CHECK_VISIBLE if (Context && menu->current >= Context->vcount) \
  	{\
	  	mutt_flushinp (); \
	  	mutt_error _(No_visible); \
	  	break; \
	}


#define CHECK_READONLY if (Context->readonly) \
			{ \
			  	mutt_flushinp (); \
				mutt_error _(Mailbox_is_read_only); \
				break; \
			}

#define CHECK_ACL(aclbit,action) \
		if (!mutt_bit_isset(Context->rights,aclbit)) { \
			mutt_flushinp(); \
        /* L10N: %s is one of the CHECK_ACL entries below. */ \
			mutt_error (_("%s: Operation not permitted by ACL"), action); \
			break; \
		}

#define CHECK_ATTACH if(option(OPTATTACHMSG)) \
		     {\
			mutt_flushinp (); \
			mutt_error _(Function_not_permitted_in_attach_message_mode); \
			break; \
		     }

#define CURHDR Context->hdrs[Context->v2r[menu->current]]
#define OLDHDR Context->hdrs[Context->v2r[menu->oldcurrent]]
#define UNREAD(h) mutt_thread_contains_unread (Context, h)

/* de facto standard escapes for tsl/fsl */
static char *tsl = "\033]0;";
static char *fsl = "\007";

/* terminal status capability check. terminfo must have been initialized. */
short mutt_ts_capability(void)
{
  char *term = getenv("TERM");
  char *tcaps;
#ifdef HAVE_USE_EXTENDED_NAMES
  int tcapi;
#endif
  char **termp;
  char *known[] = {
    "color-xterm",
    "cygwin",
    "eterm",
    "kterm",
    "nxterm",
    "putty",
    "rxvt",
    "screen",
    "xterm",
    NULL
  };

  /* If tsl is set, then terminfo says that status lines work. */
  tcaps = tigetstr("tsl");
  if (tcaps && tcaps != (char *)-1 && *tcaps)
  {
    /* update the static defns of tsl/fsl from terminfo */
    tsl = safe_strdup(tcaps);

    tcaps = tigetstr("fsl");
    if (tcaps && tcaps != (char *)-1 && *tcaps)
      fsl = safe_strdup(tcaps);

    return 1;
  }

  /* If XT (boolean) is set, then this terminal supports the standard escape. */
  /* Beware: tigetflag returns -1 if XT is invalid or not a boolean. */
#ifdef HAVE_USE_EXTENDED_NAMES
  use_extended_names (TRUE);
  tcapi = tigetflag("XT");
  if (tcapi == 1)
    return 1;
#endif /* HAVE_USE_EXTENDED_NAMES */

  /* Check term types that are known to support the standard escape without
   * necessarily asserting it in terminfo. */
  for (termp = known; termp; termp++)
  {
    if (term && *termp && mutt_strncasecmp (term, *termp, strlen(*termp)))
      return 1;
  }

  /* not supported */
  return 0;
}

void mutt_ts_status(char *str)
{
  /* If empty, do not set.  To clear, use a single space. */
  if (str == NULL || *str == '\0')
    return;
  fprintf(stderr, "%s%s%s", tsl, str, fsl);
}

void mutt_ts_icon(char *str)
{
  /* If empty, do not set.  To clear, use a single space. */
  if (str == NULL || *str == '\0')
    return;

  /* icon setting is not supported in terminfo, so hardcode the escape - yuck */
  fprintf(stderr, "\033]1;%s\007", str);
}

void index_make_entry (char *s, size_t l, MUTTMENU *menu, int num)
{
  format_flag flag = MUTT_FORMAT_MAKEPRINT | MUTT_FORMAT_ARROWCURSOR | MUTT_FORMAT_INDEX;
  int edgemsgno, reverse = Sort & SORT_REVERSE;
  HEADER *h = Context->hdrs[Context->v2r[num]];
  THREAD *tmp;

  if ((Sort & SORT_MASK) == SORT_THREADS && h->tree)
  {
    flag |= MUTT_FORMAT_TREE; /* display the thread tree */
    if (h->display_subject)
      flag |= MUTT_FORMAT_FORCESUBJ;
    else
    {
      if (reverse)
      {
	if (menu->top + menu->pagelen > menu->max)
	  edgemsgno = Context->v2r[menu->max - 1];
	else
	  edgemsgno = Context->v2r[menu->top + menu->pagelen - 1];
      }
      else
	edgemsgno = Context->v2r[menu->top];

      for (tmp = h->thread->parent; tmp; tmp = tmp->parent)
      {
	if (!tmp->message)
	  continue;

	/* if no ancestor is visible on current screen, provisionally force
	 * subject... */
	if (reverse ? tmp->message->msgno > edgemsgno : tmp->message->msgno < edgemsgno)
	{
	  flag |= MUTT_FORMAT_FORCESUBJ;
	  break;
	}
	else if (tmp->message->virtual >= 0)
	  break;
      }
      if (flag & MUTT_FORMAT_FORCESUBJ)
      {
	for (tmp = h->thread->prev; tmp; tmp = tmp->prev)
	{
	  if (!tmp->message)
	    continue;

	  /* ...but if a previous sibling is available, don't force it */
	  if (reverse ? tmp->message->msgno > edgemsgno : tmp->message->msgno < edgemsgno)
	    break;
	  else if (tmp->message->virtual >= 0)
	  {
	    flag &= ~MUTT_FORMAT_FORCESUBJ;
	    break;
	  }
	}
      }
    }
  }

  _mutt_make_string (s, l, NONULL (HdrFmt), Context, h, flag);
}

int index_color (int index_no)
{
  HEADER *h = Context->hdrs[Context->v2r[index_no]];

  if (h && h->pair)
    return h->pair;

  mutt_set_header_color (Context, h);
  return h->pair;
}

static int ci_next_undeleted (int msgno)
{
  int i;

  for (i=msgno+1; i < Context->vcount; i++)
    if (! Context->hdrs[Context->v2r[i]]->deleted)
      return (i);
  return (-1);
}

static int ci_previous_undeleted (int msgno)
{
  int i;

  for (i=msgno-1; i>=0; i--)
    if (! Context->hdrs[Context->v2r[i]]->deleted)
      return (i);
  return (-1);
}

/* Return the index of the first new message, or failing that, the first
 * unread message.
 */
static int ci_first_message (void)
{
  int old = -1, i;

  if (Context && Context->msgcount)
  {
    for (i=0; i < Context->vcount; i++)
    {
      if (! Context->hdrs[Context->v2r[i]]->read &&
	  ! Context->hdrs[Context->v2r[i]]->deleted)
      {
	if (! Context->hdrs[Context->v2r[i]]->old)
	  return (i);
	else if (old == -1)
	  old = i;
      }
    }
    if (old != -1)
      return (old);

    /* If Sort is reverse and not threaded, the latest message is first.
     * If Sort is threaded, the latest message is first iff exactly one
     * of Sort and SortAux are reverse.
     */
    if (((Sort & SORT_REVERSE) && (Sort & SORT_MASK) != SORT_THREADS) ||
	((Sort & SORT_MASK) == SORT_THREADS &&
	 ((Sort ^ SortAux) & SORT_REVERSE)))
      return 0;
    else
      return (Context->vcount ? Context->vcount - 1 : 0);
  }
  return 0;
}

/* This should be in mx.c, but it only gets used here. */
static int mx_toggle_write (CONTEXT *ctx)
{
  if (!ctx)
    return -1;

  if (ctx->readonly)
  {
    mutt_error _("Cannot toggle write on a readonly mailbox!");
    return -1;
  }

  if (ctx->dontwrite)
  {
    ctx->dontwrite = 0;
    mutt_message _("Changes to folder will be written on folder exit.");
  }
  else
  {
    ctx->dontwrite = 1;
    mutt_message _("Changes to folder will not be written.");
  }

  return 0;
}

static void update_index (MUTTMENU *menu, CONTEXT *ctx, int check,
			  int oldcount, int index_hint)
{
  /* store pointers to the newly added messages */
  HEADER  **save_new = NULL;
  int j;

  /* take note of the current message */
  if (oldcount)
  {
    if (menu->current < ctx->vcount)
      menu->oldcurrent = index_hint;
    else
      oldcount = 0; /* invalid message number! */
  }

  /* We are in a limited view. Check if the new message(s) satisfy
   * the limit criteria. If they do, set their virtual msgno so that
   * they will be visible in the limited view */
  if (ctx->pattern)
  {
#define THIS_BODY ctx->hdrs[j]->content
    for (j = (check == MUTT_REOPENED) ? 0 : oldcount; j < ctx->msgcount; j++)
    {
      if (!j)
	ctx->vcount = 0;

      if (mutt_pattern_exec (ctx->limit_pattern,
			     MUTT_MATCH_FULL_ADDRESS,
			     ctx, ctx->hdrs[j]))
      {
	assert (ctx->vcount < ctx->msgcount);
	ctx->hdrs[j]->virtual = ctx->vcount;
	ctx->v2r[ctx->vcount] = j;
	ctx->hdrs[j]->limited = 1;
	ctx->vcount++;
	ctx->vsize += THIS_BODY->length + THIS_BODY->offset - THIS_BODY->hdr_offset;
      }
    }
#undef THIS_BODY
  }

  /* save the list of new messages */
  if (oldcount && check != MUTT_REOPENED
      && ((Sort & SORT_MASK) == SORT_THREADS))
  {
    save_new = (HEADER **) safe_malloc (sizeof (HEADER *) * (ctx->msgcount - oldcount));
    for (j = oldcount; j < ctx->msgcount; j++)
      save_new[j-oldcount] = ctx->hdrs[j];
  }

  /* if the mailbox was reopened, need to rethread from scratch */
  mutt_sort_headers (ctx, (check == MUTT_REOPENED));

  /* uncollapse threads with new mail */
  if ((Sort & SORT_MASK) == SORT_THREADS)
  {
    if (check == MUTT_REOPENED)
    {
      THREAD *h, *j;

      ctx->collapsed = 0;

      for (h = ctx->tree; h; h = h->next)
      {
	for (j = h; !j->message; j = j->child)
	  ;
	mutt_uncollapse_thread (ctx, j->message);
      }
      mutt_set_virtual (ctx);
    }
    else if (oldcount)
    {
      for (j = 0; j < ctx->msgcount - oldcount; j++)
      {
	int k;

	for (k = 0; k < ctx->msgcount; k++)
	{
	  HEADER *h = ctx->hdrs[k];
	  if (h == save_new[j] && (!ctx->pattern || h->limited))
	    mutt_uncollapse_thread (ctx, h);
	}
      }
      FREE (&save_new);
      mutt_set_virtual (ctx);
    }
  }

  menu->current = -1;
  if (oldcount)
  {
    /* restore the current message to the message it was pointing to */
    for (j = 0; j < ctx->vcount; j++)
    {
      if (ctx->hdrs[ctx->v2r[j]]->index == menu->oldcurrent)
      {
	menu->current = j;
	break;
      }
    }
  }

  if (menu->current < 0)
    menu->current = ci_first_message ();

}

static void resort_index (MUTTMENU *menu)
{
  int i;
  HEADER *current = CURHDR;

  menu->current = -1;
  mutt_sort_headers (Context, 0);
  /* Restore the current message */

  for (i = 0; i < Context->vcount; i++)
  {
    if (Context->hdrs[Context->v2r[i]] == current)
    {
      menu->current = i;
      break;
    }
  }

  if ((Sort & SORT_MASK) == SORT_THREADS && menu->current < 0)
    menu->current = mutt_parent_message (Context, current);

  if (menu->current < 0)
    menu->current = ci_first_message ();

  menu->redraw = REDRAW_INDEX | REDRAW_STATUS;
}

<<<<<<< HEAD
/**
 * mutt_draw_statusline - Draw a highlighted status bar
 * @cols:  Maximum number of screen columns
 * @buf:   Message to be displayed
 *
 * Users configure the highlighting of the status bar, e.g.
 *     color status red default "[0-9][0-9]:[0-9][0-9]"
 *
 * Where regexes overlap, the one nearest the start will be used.
 * If two regexes start at the same place, the longer match will be used.
 */
void
mutt_draw_statusline (int cols, const char *buf, int buflen)
{
  int i      = 0;
  int offset = 0;
  int found  = 0;
  int chunks = 0;
  int len    = 0;

  struct syntax_t
  {
    int color;
    int first;
    int last;
  } *syntax = NULL;

  if (!buf)
    return;

  do
  {
    COLOR_LINE *cl;
    found = 0;

    if (!buf[offset])
      break;

    /* loop through each "color status regex" */
    for (cl = ColorStatusList; cl; cl = cl->next)
    {
      regmatch_t pmatch[cl->match + 1];

      if (regexec (&cl->rx, buf + offset, cl->match + 1, pmatch, 0) != 0)
        continue; /* regex doesn't match the status bar */

      int first = pmatch[cl->match].rm_so + offset;
      int last  = pmatch[cl->match].rm_eo + offset;

      if (first == last)
        continue; /* ignore an empty regex */

      if (!found)
      {
        chunks++;
        safe_realloc (&syntax, chunks * sizeof (struct syntax_t));
      }

      i = chunks - 1;
      if (!found || (first < syntax[i].first) || ((first == syntax[i].first) && (last > syntax[i].last)))
      {
        syntax[i].color = cl->pair;
        syntax[i].first = first;
        syntax[i].last  = last;
      }
      found = 1;
    }

    if (syntax)
    {
      offset = syntax[i].last;
    }
  } while (found);

  /* Only 'len' bytes will fit into 'cols' screen columns */
  len = mutt_wstr_trunc (buf, buflen, cols, NULL);

  offset = 0;

  if ((chunks > 0) && (syntax[0].first > 0))
  {
    /* Text before the first highlight */
    addnstr (buf, MIN(len, syntax[0].first));
    attrset (ColorDefs[MT_COLOR_STATUS]);
    if (len <= syntax[0].first)
      goto dsl_finish;  /* no more room */

    offset = syntax[0].first;
  }

  for (i = 0; i < chunks; i++)
  {
    /* Highlighted text */
    attrset (syntax[i].color);
    addnstr (buf + offset, MIN(len, syntax[i].last) - offset);
    if (len <= syntax[i].last)
      goto dsl_finish;  /* no more room */

    int next;
    if ((i + 1) == chunks)
    {
      next = len;
    }
    else
    {
      next = MIN (len, syntax[i+1].first);
    }

    attrset (ColorDefs[MT_COLOR_STATUS]);
    offset = syntax[i].last;
    addnstr (buf + offset, next - offset);

    offset = next;
    if (offset >= len)
      goto dsl_finish;  /* no more room */
  }

  attrset (ColorDefs[MT_COLOR_STATUS]);
  if (offset < len)
  {
    /* Text after the last highlight */
    addnstr (buf + offset, len - offset);
  }

  int width = mutt_strwidth (buf);
  if (width < cols)
  {
    /* Pad the rest of the line with whitespace */
    mutt_paddstr (cols - width, "");
  }
dsl_finish:
  FREE(&syntax);
=======
static int main_change_folder(MUTTMENU *menu, int op, char *buf, size_t bufsz,
			  int *oldcount, int *index_hint)
{
  mutt_expand_path (buf, bufsz);
  if (mx_get_magic (buf) <= 0)
  {
    mutt_error (_("%s is not a mailbox."), buf);
    return -1;
  }
  mutt_str_replace (&CurrentFolder, buf);

  /* keepalive failure in mutt_enter_fname may kill connection. #3028 */
  if (Context && !Context->path)
    FREE (&Context);

  if (Context)
  {
    int check;

    mutt_str_replace (&LastFolder, Context->path);
    *oldcount = Context ? Context->msgcount : 0;

    if ((check = mx_close_mailbox (Context, index_hint)) != 0)
    {
      if (check == MUTT_NEW_MAIL || check == MUTT_REOPENED)
        update_index (menu, Context, check, *oldcount, *index_hint);

      set_option (OPTSEARCHINVALID);
      menu->redraw = REDRAW_INDEX | REDRAW_STATUS;
      return 0;
    }
    FREE (&Context);
  }

  mutt_sleep (0);

  /* Set CurrentMenu to MENU_MAIN before executing any folder
   * hooks so that all the index menu functions are available to
   * the exec command.
   */

  CurrentMenu = MENU_MAIN;
  mutt_folder_hook (buf);

  if ((Context = mx_open_mailbox (buf,
		(option (OPTREADONLY) || op == OP_MAIN_CHANGE_FOLDER_READONLY) ?
		MUTT_READONLY : 0, NULL)) != NULL)
  {
    menu->current = ci_first_message ();
  }
  else
    menu->current = 0;

#ifdef USE_SIDEBAR
        mutt_sb_set_open_buffy ();
#endif

  mutt_clear_error ();
  mutt_buffy_check(1); /* force the buffy check after we have changed the folder */
  menu->redraw = REDRAW_FULL;
  set_option (OPTSEARCHINVALID);

  return 0;
>>>>>>> 8ffa4732
}

static const struct mapping_t IndexHelp[] = {
  { N_("Quit"),  OP_QUIT },
  { N_("Del"),   OP_DELETE },
  { N_("Undel"), OP_UNDELETE },
  { N_("Save"),  OP_SAVE },
  { N_("Mail"),  OP_MAIL },
  { N_("Reply"), OP_REPLY },
  { N_("Group"), OP_GROUP_REPLY },
  { N_("Help"),  OP_HELP },
  { NULL,	 0 }
};

#ifdef USE_NNTP
struct mapping_t IndexNewsHelp[] = {
  { N_("Quit"),     OP_QUIT },
  { N_("Del"),      OP_DELETE },
  { N_("Undel"),    OP_UNDELETE },
  { N_("Save"),     OP_SAVE },
  { N_("Post"),     OP_POST },
  { N_("Followup"), OP_FOLLOWUP },
  { N_("Catchup"),  OP_CATCHUP },
  { N_("Help"),     OP_HELP },
  { NULL,           0 }
};
#endif

/* This function handles the message index window as well as commands returned
 * from the pager (MENU_PAGER).
 */
int mutt_index_menu (void)
{
  char buf[LONG_STRING], helpstr[LONG_STRING];
  int flags;
  int op = OP_NULL;
  int done = 0;                /* controls when to exit the "event" loop */
  int i = 0, j;
  int tag = 0;                 /* has the tag-prefix command been pressed? */
  int newcount = -1;
  int oldcount = -1;
  int rc = -1;
  MUTTMENU *menu;
  char *cp;                    /* temporary variable. */
  int index_hint;   /* used to restore cursor position */
  int do_buffy_notify = 1;
  int close = 0; /* did we OP_QUIT or OP_EXIT out of this menu? */
  int attach_msg = option(OPTATTACHMSG);

  menu = mutt_new_menu (MENU_MAIN);
  menu->make_entry = index_make_entry;
  menu->color = index_color;
  menu->current = ci_first_message ();
  menu->help = mutt_compile_help (helpstr, sizeof (helpstr), MENU_MAIN,
#ifdef USE_NNTP
	(Context && (Context->magic == MUTT_NNTP)) ? IndexNewsHelp :
#endif
	IndexHelp);

  if (!attach_msg)
    mutt_buffy_check(1); /* force the buffy check after we enter the folder */

  FOREVER
  {
    tag = 0; /* clear the tag-prefix */

    /* check if we need to resort the index because just about
     * any 'op' below could do mutt_enter_command(), either here or
     * from any new menu launched, and change $sort/$sort_aux
     */
    if (option (OPTNEEDRESORT) && Context && Context->msgcount && menu->current >= 0)
      resort_index (menu);

    menu->max = Context ? Context->vcount : 0;
    oldcount = Context ? Context->msgcount : 0;

    if (option (OPTREDRAWTREE) && Context && Context->msgcount && (Sort & SORT_MASK) == SORT_THREADS)
    {
      mutt_draw_tree (Context);
      menu->redraw |= REDRAW_STATUS;
      unset_option (OPTREDRAWTREE);
    }

    if (Context && !attach_msg)
    {
      int check;
      /* check for new mail in the mailbox.  If nonzero, then something has
       * changed about the file (either we got new mail or the file was
       * modified underneath us.)
       */

      index_hint = (Context->vcount && menu->current >= 0 && menu->current < Context->vcount) ? CURHDR->index : 0;

      if ((check = mx_check_mailbox (Context, &index_hint)) < 0)
      {
	if (!Context->path)
	{
	  /* fatal error occurred */
	  FREE (&Context);
	  menu->redraw = REDRAW_FULL;
	}

	set_option (OPTSEARCHINVALID);
      }
      else if (check == MUTT_NEW_MAIL || check == MUTT_REOPENED || check == MUTT_FLAGS)
      {
	update_index (menu, Context, check, oldcount, index_hint);

	/* notify the user of new mail */
	if (check == MUTT_REOPENED)
	  mutt_error _("Mailbox was externally modified.  Flags may be wrong.");
	else if (check == MUTT_NEW_MAIL)
	{
	  mutt_message _("New mail in this mailbox.");
	  if (option (OPTBEEPNEW))
	    beep ();
	  if (NewMailCmd)
	  {
	    char cmd[LONG_STRING];
	    menu_status_line(cmd, sizeof(cmd), menu, NONULL(NewMailCmd));
	    mutt_system(cmd);
	  }
	} else if (check == MUTT_FLAGS)
	  mutt_message _("Mailbox was externally modified.");

	/* avoid the message being overwritten by buffy */
	do_buffy_notify = 0;

	menu->redraw = REDRAW_FULL;
	menu->max = Context->vcount;

	set_option (OPTSEARCHINVALID);
      }
    }

    if (!attach_msg)
    {
     /* check for new mail in the incoming folders */
     oldcount = newcount;
     if ((newcount = mutt_buffy_check (0)) != oldcount)
       menu->redraw |= REDRAW_STATUS;
     if (do_buffy_notify)
     {
       if (mutt_buffy_notify())
       {
         menu->redraw |= REDRAW_STATUS;
         if (option (OPTBEEPNEW))
           beep();
         if (NewMailCmd)
         {
           char cmd[LONG_STRING];
           menu_status_line(cmd, sizeof(cmd), menu, NONULL(NewMailCmd));
           mutt_system(cmd);
         }
       }
     }
     else
       do_buffy_notify = 1;
    }

    if (op != -1)
      mutt_curs_set (0);

    if (menu->redraw & REDRAW_FULL)
    {
      menu_redraw_full (menu);
      mutt_show_error ();
    }

    if (menu->menu == MENU_MAIN)
    {
#ifdef USE_SIDEBAR
      if (menu->redraw & REDRAW_SIDEBAR || SidebarNeedsRedraw)
      {
        mutt_sb_set_buffystats (Context);
        menu_redraw_sidebar (menu);
      }
#endif
      if (Context && Context->hdrs && !(menu->current >= Context->vcount))
      {
	menu_check_recenter (menu);

	if (menu->redraw & REDRAW_INDEX)
	{
	  menu_redraw_index (menu);
	  menu->redraw |= REDRAW_STATUS;
	}
	else if (menu->redraw & (REDRAW_MOTION_RESYNCH | REDRAW_MOTION))
	  menu_redraw_motion (menu);
	else if (menu->redraw & REDRAW_CURRENT)
	  menu_redraw_current (menu);
      }

      if (menu->redraw & REDRAW_STATUS)
      {
	menu_status_line (buf, sizeof (buf), menu, NONULL (Status));
        mutt_window_move (MuttStatusWindow, 0, 0);
	SETCOLOR (MT_COLOR_STATUS);
	mutt_draw_statusline (MuttStatusWindow->cols, buf, sizeof (buf));
	NORMAL_COLOR;
	menu->redraw &= ~REDRAW_STATUS;
	if (option(OPTTSENABLED) && TSSupported)
	{
	  menu_status_line (buf, sizeof (buf), menu, NONULL (TSStatusFormat));
	  mutt_ts_status(buf);
	  menu_status_line (buf, sizeof (buf), menu, NONULL (TSIconFormat));
	  mutt_ts_icon(buf);
	}
      }

      menu->redraw = 0;
      if (menu->current < menu->max)
	menu->oldcurrent = menu->current;
      else
	menu->oldcurrent = -1;

      if (option (OPTARROWCURSOR))
	mutt_window_move (MuttIndexWindow, menu->current - menu->top + menu->offset, 2);
      else if (option (OPTBRAILLEFRIENDLY))
	mutt_window_move (MuttIndexWindow, menu->current - menu->top + menu->offset, 0);
      else
	mutt_window_move (MuttIndexWindow, menu->current - menu->top + menu->offset,
                          MuttIndexWindow->cols - 1);
      mutt_refresh ();

#if defined (USE_SLANG_CURSES) || defined (HAVE_RESIZETERM)
      if (SigWinch)
      {
	mutt_flushinp ();
	mutt_resize_screen ();
	menu->redraw = REDRAW_FULL;
	menu->menu = MENU_MAIN;
	SigWinch = 0;
	menu->top = 0; /* so we scroll the right amount */
	/*
	 * force a real complete redraw.  clrtobot() doesn't seem to be able
	 * to handle every case without this.
	 */
	clearok(stdscr,TRUE);
	continue;
      }
#endif

      op = km_dokey (MENU_MAIN);

      dprint(4, (debugfile, "mutt_index_menu[%d]: Got op %d\n", __LINE__, op));

      if (op == -1)
	continue; /* either user abort or timeout */

      mutt_curs_set (1);

      /* special handling for the tag-prefix function */
      if (op == OP_TAG_PREFIX)
      {
	if (!Context)
	{
	  mutt_error _("No mailbox is open.");
	  continue;
	}

	if (!Context->tagged)
	{
	  mutt_error _("No tagged messages.");
	  continue;
	}
	tag = 1;

	/* give visual indication that the next command is a tag- command */
	mutt_window_mvaddstr (MuttMessageWindow, 0, 0, "tag-");
	mutt_window_clrtoeol (MuttMessageWindow);

	/* get the real command */
	if ((op = km_dokey (MENU_MAIN)) == OP_TAG_PREFIX)
	{
	  /* abort tag sequence */
          mutt_window_clearline (MuttMessageWindow, 0);
	  continue;
	}
      }
      else if (option (OPTAUTOTAG) && Context && Context->tagged)
	tag = 1;

      if (op == OP_TAG_PREFIX_COND)
      {
	if (!Context)
	{
	  mutt_error _("No mailbox is open.");
	  continue;
	}

	if (!Context->tagged)
	{
	  mutt_flush_macro_to_endcond ();
	  mutt_message  _("Nothing to do.");
	  continue;
	}
	tag = 1;

	/* give visual indication that the next command is a tag- command */
	mutt_window_mvaddstr (MuttMessageWindow, 0, 0, "tag-");
	mutt_window_clrtoeol (MuttMessageWindow);

	/* get the real command */
	if ((op = km_dokey (MENU_MAIN)) == OP_TAG_PREFIX)
	{
	  /* abort tag sequence */
	  mutt_window_clearline (MuttMessageWindow, 0);
	  continue;
	}
      }

      mutt_clear_error ();
    }
    else
    {
      if (menu->current < menu->max)
	menu->oldcurrent = menu->current;
      else
	menu->oldcurrent = -1;

      mutt_curs_set (1);	/* fallback from the pager */
    }

<<<<<<< HEAD
#ifdef USE_NNTP
    unset_option (OPTNEWS);	/* for any case */
#endif
=======
#ifdef USE_NOTMUCH
    if (Context)
      nm_debug_check(Context);
#endif

>>>>>>> 8ffa4732
    switch (op)
    {

      /* ----------------------------------------------------------------------
       * movement commands
       */

      case OP_BOTTOM_PAGE:
	menu_bottom_page (menu);
	break;
      case OP_FIRST_ENTRY:
	menu_first_entry (menu);
	break;
      case OP_MIDDLE_PAGE:
	menu_middle_page (menu);
	break;
      case OP_HALF_UP:
	menu_half_up (menu);
	break;
      case OP_HALF_DOWN:
	menu_half_down (menu);
	break;
      case OP_NEXT_LINE:
	menu_next_line (menu);
	break;
      case OP_PREV_LINE:
	menu_prev_line (menu);
	break;
      case OP_NEXT_PAGE:
	menu_next_page (menu);
	break;
      case OP_PREV_PAGE:
	menu_prev_page (menu);
	break;
      case OP_LAST_ENTRY:
	menu_last_entry (menu);
	break;
      case OP_TOP_PAGE:
	menu_top_page (menu);
	break;
      case OP_CURRENT_TOP:
	menu_current_top (menu);
	break;
      case OP_CURRENT_MIDDLE:
	menu_current_middle (menu);
	break;
      case OP_CURRENT_BOTTOM:
	menu_current_bottom (menu);
	break;

#ifdef USE_NNTP
      case OP_GET_PARENT:
	CHECK_MSGCOUNT;
	CHECK_VISIBLE;

      case OP_GET_MESSAGE:
	CHECK_IN_MAILBOX;
	CHECK_READONLY;
	CHECK_ATTACH;
	if (Context->magic == MUTT_NNTP)
	{
	  HEADER *hdr;

	  if (op == OP_GET_MESSAGE)
	  {
	    buf[0] = 0;
	    if (mutt_get_field (_("Enter Message-Id: "),
		buf, sizeof (buf), 0) != 0 || !buf[0])
	      break;
	  }
	  else
	  {
	    LIST *ref = CURHDR->env->references;
	    if (!ref)
	    {
	      mutt_error _("Article has no parent reference.");
	      break;
	    }
	    strfcpy (buf, ref->data, sizeof (buf));
	  }
	  if (!Context->id_hash)
	    Context->id_hash = mutt_make_id_hash (Context);
	  hdr = hash_find (Context->id_hash, buf);
	  if (hdr)
	  {
	    if (hdr->virtual != -1)
	    {
	      menu->current = hdr->virtual;
	      menu->redraw = REDRAW_MOTION_RESYNCH;
	    }
	    else if (hdr->collapsed)
	    {
	      mutt_uncollapse_thread (Context, hdr);
	      mutt_set_virtual (Context);
	      menu->current = hdr->virtual;
	      menu->redraw = REDRAW_MOTION_RESYNCH;
	    }
	    else
	      mutt_error _("Message is not visible in limited view.");
	  }
	  else
	  {
	    int rc;

	    mutt_message (_("Fetching %s from server..."), buf);
	    rc = nntp_check_msgid (Context, buf);
	    if (rc == 0)
	    {
	      hdr = Context->hdrs[Context->msgcount - 1];
	      mutt_sort_headers (Context, 0);
	      menu->current = hdr->virtual;
	      menu->redraw = REDRAW_FULL;
	    }
	    else if (rc > 0)
	      mutt_error (_("Article %s not found on the server."), buf);
	  }
	}
	break;

      case OP_GET_CHILDREN:
      case OP_RECONSTRUCT_THREAD:
	CHECK_MSGCOUNT;
	CHECK_VISIBLE;
	CHECK_READONLY;
	CHECK_ATTACH;
	if (Context->magic == MUTT_NNTP)
	{
	  int oldmsgcount = Context->msgcount;
	  int oldindex = CURHDR->index;
	  int rc = 0;

	  if (!CURHDR->env->message_id)
	  {
	    mutt_error _("No Message-Id. Unable to perform operation.");
	    break;
	  }

	  mutt_message _("Fetching message headers...");
	  if (!Context->id_hash)
	    Context->id_hash = mutt_make_id_hash (Context);
	  strfcpy (buf, CURHDR->env->message_id, sizeof (buf));

	  /* trying to find msgid of the root message */
	  if (op == OP_RECONSTRUCT_THREAD)
	  {
	    LIST *ref = CURHDR->env->references;
	    while (ref)
	    {
	      if (hash_find (Context->id_hash, ref->data) == NULL)
	      {
		rc = nntp_check_msgid (Context, ref->data);
		if (rc < 0)
		  break;
	      }

	      /* the last msgid in References is the root message */
	      if (!ref->next)
		strfcpy (buf, ref->data, sizeof (buf));
	      ref = ref->next;
	    }
	  }

	  /* fetching all child messages */
	  if (rc >= 0)
	    rc = nntp_check_children (Context, buf);

	  /* at least one message has been loaded */
	  if (Context->msgcount > oldmsgcount)
	  {
	    HEADER *hdr;
	    int i, quiet = Context->quiet;

	    if (rc < 0)
	      Context->quiet = 1;
	    mutt_sort_headers (Context, (op == OP_RECONSTRUCT_THREAD));
	    Context->quiet = quiet;

	    /* if the root message was retrieved, move to it */
	    hdr = hash_find (Context->id_hash, buf);
	    if (hdr)
	      menu->current = hdr->virtual;

	    /* try to restore old position */
	    else
	    {
	      for (i = 0; i < Context->msgcount; i++)
	      {
		if (Context->hdrs[i]->index == oldindex)
		{
		  menu->current = Context->hdrs[i]->virtual;
		  /* as an added courtesy, recenter the menu
		   * with the current entry at the middle of the screen */
		  menu_check_recenter (menu);
		  menu_current_middle (menu);
		}
	      }
	    }
	    menu->redraw = REDRAW_FULL;
	  }
	  else if (rc >= 0)
	    mutt_error _("No deleted messages found in the thread.");
	}
	break;
#endif

      case OP_JUMP:

	CHECK_MSGCOUNT;
        CHECK_VISIBLE;
        if (isdigit (LastKey)) mutt_unget_event (LastKey, 0);
	buf[0] = 0;
	if (mutt_get_field (_("Jump to message: "), buf, sizeof (buf), 0) != 0
	    || !buf[0])
	  break;

	if (mutt_atoi (buf, &i) < 0)
	{
	  mutt_error _("Argument must be a message number.");
	  break;
	}

	if (i > 0 && i <= Context->msgcount)
	{
	  for (j = i-1; j < Context->msgcount; j++)
	  {
	    if (Context->hdrs[j]->virtual != -1)
	      break;
	  }
	  if (j >= Context->msgcount)
	  {
	    for (j = i-2; j >= 0; j--)
	    {
	      if (Context->hdrs[j]->virtual != -1)
		break;
	    }
	  }

	  if (j >= 0)
	  {
	    menu->current = Context->hdrs[j]->virtual;
	    if (menu->menu == MENU_PAGER)
	    {
	      op = OP_DISPLAY_MESSAGE;
	      continue;
	    }
	    else
	    menu->redraw = REDRAW_MOTION;
	  }
	  else
	    mutt_error _("That message is not visible.");
	}
	else
	  mutt_error _("Invalid message number.");

	break;

	/* --------------------------------------------------------------------
	 * `index' specific commands
	 */

      case OP_MAIN_DELETE_PATTERN:

	CHECK_MSGCOUNT;
        CHECK_VISIBLE;
	CHECK_READONLY;
        /* L10N: CHECK_ACL */
	CHECK_ACL(MUTT_ACL_DELETE, _("Cannot delete message(s)"));

	CHECK_ATTACH;
	mutt_pattern_func (MUTT_DELETE, _("Delete messages matching: "));
	menu->redraw = REDRAW_INDEX | REDRAW_STATUS;
	break;

#ifdef USE_POP
      case OP_MAIN_FETCH_MAIL:

	CHECK_ATTACH;
	pop_fetch_mail ();
	menu->redraw = REDRAW_FULL;
	break;
#endif /* USE_POP */

      case OP_HELP:

	mutt_help (MENU_MAIN);
	menu->redraw = REDRAW_FULL;
	break;

      case OP_MAIN_SHOW_LIMIT:
	CHECK_IN_MAILBOX;
	if (!Context->pattern)
	   mutt_message _("No limit pattern is in effect.");
	else
	{
	   char buf[STRING];
	   /* L10N: ask for a limit to apply */
	   snprintf (buf, sizeof(buf), _("Limit: %s"),Context->pattern);
           mutt_message ("%s", buf);
	}
        break;

      case OP_LIMIT_CURRENT_THREAD:
      case OP_MAIN_LIMIT:
      case OP_TOGGLE_READ:

	CHECK_IN_MAILBOX;
	menu->oldcurrent = (Context->vcount && menu->current >= 0 && menu->current < Context->vcount) ?
		CURHDR->index : -1;
	if (op == OP_TOGGLE_READ)
	{
	  char buf[LONG_STRING];

	  if (!Context->pattern || strncmp (Context->pattern, "!~R!~D~s", 8) != 0)
	  {
	    snprintf (buf, sizeof (buf), "!~R!~D~s%s",
		      Context->pattern ? Context->pattern : ".*");
	    set_option (OPTHIDEREAD);
	  }
	  else
	  {
	    strfcpy (buf, Context->pattern + 8, sizeof(buf));
	    if (!*buf || strncmp (buf, ".*", 2) == 0)
	      snprintf (buf, sizeof(buf), "~A");
	    unset_option (OPTHIDEREAD);
	  }
	  FREE (&Context->pattern);
	  Context->pattern = safe_strdup (buf);
	}
	if ((op == OP_TOGGLE_READ && mutt_pattern_func (MUTT_LIMIT, NULL) == 0) ||
	    mutt_pattern_func (MUTT_LIMIT, _("Limit to messages matching: ")) == 0)
	{
	  if (menu->oldcurrent >= 0)
	  {
	    /* try to find what used to be the current message */
	    menu->current = -1;
	    for (i = 0; i < Context->vcount; i++)
	      if (Context->hdrs[Context->v2r[i]]->index == menu->oldcurrent)
	      {
		menu->current = i;
		break;
	      }
	    if (menu->current < 0) menu->current = 0;
	  }
	  else
	    menu->current = 0;
	  menu->redraw = REDRAW_INDEX | REDRAW_STATUS;
	  if (Context->msgcount && (Sort & SORT_MASK) == SORT_THREADS)
	    mutt_draw_tree (Context);
	  menu->redraw = REDRAW_FULL;
	}
        if (Context->pattern)
	  mutt_message _("To view all messages, limit to \"all\".");
	break;

      case OP_QUIT:

	close = op;
	if (attach_msg)
	{
	 done = 1;
	 break;
	}

	if (query_quadoption (OPT_QUIT, _("Quit Mutt?")) == MUTT_YES)
	{
	  int check;

	  oldcount = Context ? Context->msgcount : 0;

	  if (!Context || (check = mx_close_mailbox (Context, &index_hint)) == 0)
	    done = 1;
	  else
	  {
	    if (check == MUTT_NEW_MAIL || check == MUTT_REOPENED)
	      update_index (menu, Context, check, oldcount, index_hint);

	    menu->redraw = REDRAW_FULL; /* new mail arrived? */
	    set_option (OPTSEARCHINVALID);
	  }
	}
	break;

      case OP_REDRAW:

	clearok (stdscr, TRUE);
	menu->redraw = REDRAW_FULL;
	break;

      case OP_SEARCH:
      case OP_SEARCH_REVERSE:
      case OP_SEARCH_NEXT:
      case OP_SEARCH_OPPOSITE:

	CHECK_MSGCOUNT;
        CHECK_VISIBLE;
	if ((menu->current = mutt_search_command (menu->current, op)) == -1)
	  menu->current = menu->oldcurrent;
	else
	  menu->redraw = REDRAW_MOTION;
	break;

      case OP_SORT:
      case OP_SORT_REVERSE:

	if (mutt_select_sort ((op == OP_SORT_REVERSE)) == 0)
	{
	  if (Context && Context->msgcount)
	  {
	    resort_index (menu);
	    set_option (OPTSEARCHINVALID);
	  }
	  if (menu->menu == MENU_PAGER)
	  {
	    op = OP_DISPLAY_MESSAGE;
	    continue;
	  }
	  menu->redraw |= REDRAW_STATUS;
	}
	break;

      case OP_TAG:

	CHECK_MSGCOUNT;
        CHECK_VISIBLE;
	if (tag && !option (OPTAUTOTAG))
	{
	  for (j = 0; j < Context->vcount; j++)
	    mutt_set_flag (Context, Context->hdrs[Context->v2r[j]], MUTT_TAG, 0);
	  menu->redraw = REDRAW_STATUS | REDRAW_INDEX;
	}
	else
	{
	  mutt_set_flag (Context, CURHDR, MUTT_TAG, !CURHDR->tagged);

	  Context->last_tag = CURHDR->tagged ? CURHDR :
	    ((Context->last_tag == CURHDR && !CURHDR->tagged)
	     ? NULL : Context->last_tag);

	  menu->redraw = REDRAW_STATUS;
	  if (option (OPTRESOLVE) && menu->current < Context->vcount - 1)
	  {
	    menu->current++;
	    menu->redraw |= REDRAW_MOTION_RESYNCH;
	  }
	  else
	    menu->redraw |= REDRAW_CURRENT;
	}
	break;

      case OP_MAIN_TAG_PATTERN:

	CHECK_MSGCOUNT;
        CHECK_VISIBLE;
	mutt_pattern_func (MUTT_TAG, _("Tag messages matching: "));
	menu->redraw = REDRAW_INDEX | REDRAW_STATUS;
	break;

      case OP_MAIN_UNDELETE_PATTERN:

	CHECK_MSGCOUNT;
        CHECK_VISIBLE;
	CHECK_READONLY;
        /* L10N: CHECK_ACL */
	CHECK_ACL(MUTT_ACL_DELETE, _("Cannot undelete message(s)"));

	if (mutt_pattern_func (MUTT_UNDELETE, _("Undelete messages matching: ")) == 0)
	  menu->redraw = REDRAW_INDEX | REDRAW_STATUS;
	break;

      case OP_MAIN_UNTAG_PATTERN:

	CHECK_MSGCOUNT;
        CHECK_VISIBLE;
	if (mutt_pattern_func (MUTT_UNTAG, _("Untag messages matching: ")) == 0)
	  menu->redraw = REDRAW_INDEX | REDRAW_STATUS;
	break;

	/* --------------------------------------------------------------------
	 * The following operations can be performed inside of the pager.
	 */

#ifdef USE_IMAP
      case OP_MAIN_IMAP_FETCH:
	if (Context && Context->magic == MUTT_IMAP)
	  imap_check_mailbox (Context, &index_hint, 1);
        break;

      case OP_MAIN_IMAP_LOGOUT_ALL:
	if (Context && Context->magic == MUTT_IMAP)
	{
	  if (mx_close_mailbox (Context, &index_hint) != 0)
	  {
	    set_option (OPTSEARCHINVALID);
	    menu->redraw = REDRAW_FULL;
	    break;
	  }
	  FREE (&Context);
	}
	imap_logout_all();
	mutt_message _("Logged out of IMAP servers.");
	set_option (OPTSEARCHINVALID);
	menu->redraw = REDRAW_FULL;
	break;
#endif

      case OP_MAIN_SYNC_FOLDER:

	if (Context && !Context->msgcount)
	  break;

	CHECK_MSGCOUNT;
	CHECK_READONLY;
	{
	  int oldvcount = Context->vcount;
	  int oldcount  = Context->msgcount;
	  int check, newidx;
	  HEADER *newhdr = NULL;

	  /* don't attempt to move the cursor if there are no visible messages in the current limit */
	  if (menu->current < Context->vcount)
	  {
	    /* threads may be reordered, so figure out what header the cursor
	     * should be on. #3092 */
	    newidx = menu->current;
	    if (CURHDR->deleted)
	      newidx = ci_next_undeleted (menu->current);
	    if (newidx < 0)
	      newidx = ci_previous_undeleted (menu->current);
	    if (newidx >= 0)
	      newhdr = Context->hdrs[Context->v2r[newidx]];
	  }

	  if ((check = mx_sync_mailbox (Context, &index_hint)) == 0)
	  {
	    if (newhdr && Context->vcount != oldvcount)
	      for (j = 0; j < Context->vcount; j++)
	      {
		if (Context->hdrs[Context->v2r[j]] == newhdr)
		{
		  menu->current = j;
		  break;
		}
	      }
	    set_option (OPTSEARCHINVALID);
	  }
	  else if (check == MUTT_NEW_MAIL || check == MUTT_REOPENED)
	    update_index (menu, Context, check, oldcount, index_hint);

	  /*
	   * do a sanity check even if mx_sync_mailbox failed.
	   */

	  if (menu->current < 0 || menu->current >= Context->vcount)
	    menu->current = ci_first_message ();
	}

	/* check for a fatal error, or all messages deleted */
	if (!Context->path)
	  FREE (&Context);

	/* if we were in the pager, redisplay the message */
	if (menu->menu == MENU_PAGER)
	{
	  op = OP_DISPLAY_MESSAGE;
	  continue;
	}
        else
	  menu->redraw = REDRAW_FULL;
	break;

<<<<<<< HEAD
      case OP_MAIN_QUASI_DELETE:
	if (tag) {
	  for (j = 0; j < Context->vcount; j++) {
	    if (Context->hdrs[Context->v2r[j]]->tagged) {
	      Context->hdrs[Context->v2r[j]]->quasi_deleted = TRUE;
	      Context->changed = TRUE;
	    }
	  }
	} else {
	  CURHDR->quasi_deleted = TRUE;
	  Context->changed = 1;
	}
	break;

=======
#ifdef USE_NOTMUCH
      case OP_MAIN_ENTIRE_THREAD:
      {
	int oldcount  = Context->msgcount;
	if (Context->magic != MUTT_NOTMUCH) {
	  mutt_message _("No virtual folder, aborting.");
	  break;
	}
	CHECK_MSGCOUNT;
        CHECK_VISIBLE;
	if (nm_read_entire_thread(Context, CURHDR) < 0) {
	   mutt_message _("Failed to read thread, aborting.");
	   break;
	}
	if (oldcount < Context->msgcount) {
		HEADER *oldcur = CURHDR;

		if ((Sort & SORT_MASK) == SORT_THREADS)
			mutt_sort_headers (Context, 0);
		menu->current = oldcur->virtual;
		menu->redraw = REDRAW_STATUS | REDRAW_INDEX;

		if (oldcur->collapsed || Context->collapsed) {
			menu->current = mutt_uncollapse_thread(Context, CURHDR);
			mutt_set_virtual(Context);
		}
	}
	if (menu->menu == MENU_PAGER)
	{
	  op = OP_DISPLAY_MESSAGE;
	  continue;
	}
	break;
      }

      case OP_MAIN_MODIFY_LABELS:
      case OP_MAIN_MODIFY_LABELS_THEN_HIDE:
      {
	if (Context->magic != MUTT_NOTMUCH) {
	  mutt_message _("No virtual folder, aborting.");
	  break;
	}
	CHECK_MSGCOUNT;
        CHECK_VISIBLE;
	*buf = '\0';
	if (mutt_get_field ("Add/remove labels: ", buf, sizeof (buf), MUTT_NM_TAG) || !*buf)
	{
          mutt_message _("No label specified, aborting.");
          break;
        }
	if (tag)
	{
	  char msgbuf[STRING];
	  progress_t progress;
	  int px;

	  if (!Context->quiet) {
	    snprintf(msgbuf, sizeof (msgbuf), _("Update labels..."));
	    mutt_progress_init(&progress, msgbuf, MUTT_PROGRESS_MSG,
				   1, Context->tagged);
	  }
	  nm_longrun_init(Context, TRUE);
	  for (px = 0, j = 0; j < Context->vcount; j++) {
	    if (Context->hdrs[Context->v2r[j]]->tagged) {
	      if (!Context->quiet)
		mutt_progress_update(&progress, ++px, -1);
	      nm_modify_message_tags(Context, Context->hdrs[Context->v2r[j]], buf);
	      if (op == OP_MAIN_MODIFY_LABELS_THEN_HIDE)
	      {
		Context->hdrs[Context->v2r[j]]->quasi_deleted = TRUE;
	        Context->changed = TRUE;
	      }
	    }
	  }
	  nm_longrun_done(Context);
	  menu->redraw = REDRAW_STATUS | REDRAW_INDEX;
	}
	else
	{
	  if (nm_modify_message_tags(Context, CURHDR, buf)) {
	    mutt_message _("Failed to modify labels, aborting.");
	    break;
	  }
	  if (op == OP_MAIN_MODIFY_LABELS_THEN_HIDE)
	  {
	    CURHDR->quasi_deleted = TRUE;
	    Context->changed = TRUE;
	  }
	  if (menu->menu == MENU_PAGER)
	  {
	    op = OP_DISPLAY_MESSAGE;
	    continue;
	  }
	  if (option (OPTRESOLVE))
	  {
	    if ((menu->current = ci_next_undeleted (menu->current)) == -1)
	    {
	      menu->current = menu->oldcurrent;
	      menu->redraw = REDRAW_CURRENT;
	    }
	    else
	      menu->redraw = REDRAW_MOTION_RESYNCH;
	  }
	  else
	    menu->redraw = REDRAW_CURRENT;
	}
	menu->redraw |= REDRAW_STATUS;
	break;
      }

      case OP_MAIN_VFOLDER_FROM_QUERY:
	buf[0] = '\0';
        if (mutt_get_field ("Query: ", buf, sizeof (buf), MUTT_NM_QUERY) != 0 || !buf[0])
        {
          mutt_message _("No query, aborting.");
          break;
        }
	if (!nm_uri_from_query(Context, buf, sizeof (buf)))
	  mutt_message _("Failed to create query, aborting.");
	else
	  main_change_folder(menu, op, buf, sizeof (buf), &oldcount, &index_hint);
	break;

      case OP_MAIN_CHANGE_VFOLDER:
#endif
>>>>>>> 8ffa4732
#ifdef USE_SIDEBAR
      case OP_SIDEBAR_OPEN:
#endif
      case OP_MAIN_CHANGE_FOLDER:
      case OP_MAIN_NEXT_UNREAD_MAILBOX:
      case OP_MAIN_CHANGE_FOLDER_READONLY:
#ifdef USE_NNTP
      case OP_MAIN_CHANGE_GROUP:
      case OP_MAIN_CHANGE_GROUP_READONLY:
	unset_option (OPTNEWS);
#endif
	if (attach_msg || option (OPTREADONLY) ||
#ifdef USE_NNTP
	    op == OP_MAIN_CHANGE_GROUP_READONLY ||
#endif
	    op == OP_MAIN_CHANGE_FOLDER_READONLY)
	  flags = MUTT_READONLY;
	else
	  flags = 0;

	if (flags)
          cp = _("Open mailbox in read-only mode");
#ifdef USE_NOTMUCH
        else if (op == OP_MAIN_CHANGE_VFOLDER)
	  cp = _("Open virtual folder");
#endif
	else
          cp = _("Open mailbox");

	buf[0] = '\0';
	if ((op == OP_MAIN_NEXT_UNREAD_MAILBOX) && Context && Context->path)
	{
	  strfcpy (buf, Context->path, sizeof (buf));
	  mutt_pretty_mailbox (buf, sizeof (buf));
	  mutt_buffy (buf, sizeof (buf));
	  if (!buf[0])
	  {
	    mutt_error _("No mailboxes have new mail");
	    break;
	  }
	}
#ifdef USE_SIDEBAR
        else if (op == OP_SIDEBAR_OPEN)
        {
          const char *path = mutt_sb_get_highlight();
          if (!path || !*path)
            break;
          strncpy (buf, path, sizeof (buf));
        }
#endif
#ifdef USE_NOTMUCH
	else if (op == OP_MAIN_CHANGE_VFOLDER) {
	  if (Context->magic == MUTT_NOTMUCH) {
		  strfcpy(buf, Context->path, sizeof (buf));
		  mutt_buffy_vfolder (buf, sizeof (buf));
	  }
	  mutt_enter_vfolder (cp, buf, sizeof (buf), &menu->redraw, 1);
	  if (!buf[0])
	  {
            mutt_window_clearline (MuttMessageWindow, 0);
	    break;
	  }
	}
#endif
	else
	{
#ifdef USE_NNTP
	  if (op == OP_MAIN_CHANGE_GROUP ||
	      op == OP_MAIN_CHANGE_GROUP_READONLY)
	  {
	    set_option (OPTNEWS);
	    CurrentNewsSrv = nntp_select_server (NewsServer, 0);
	    if (!CurrentNewsSrv)
	      break;
	    if (flags)
	      cp = _("Open newsgroup in read-only mode");
	    else
	      cp = _("Open newsgroup");
	    nntp_buffy (buf, sizeof (buf));
	  }
	  else
#endif
	  mutt_buffy (buf, sizeof (buf));

          if (mutt_enter_fname (cp, buf, sizeof (buf), &menu->redraw, 1) == -1)
          {
            if (menu->menu == MENU_PAGER)
            {
              op = OP_DISPLAY_MESSAGE;
              continue;
            }
            else
              break;
          }
	  if (!buf[0])
	  {
            mutt_window_clearline (MuttMessageWindow, 0);
	    break;
	  }
	}

<<<<<<< HEAD
#ifdef USE_NNTP
	if (option (OPTNEWS))
	{
	  unset_option (OPTNEWS);
	  nntp_expand_path (buf, sizeof (buf), &CurrentNewsSrv->conn->account);
	}
	else
#endif
	mutt_expand_path (buf, sizeof (buf));
	if (mx_get_magic (buf) <= 0)
	{
	  mutt_error (_("%s is not a mailbox."), buf);
	  break;
	}
	mutt_str_replace (&CurrentFolder, buf);

	/* keepalive failure in mutt_enter_fname may kill connection. #3028 */
	if (Context && !Context->path)
	  FREE (&Context);

        if (Context)
        {
	  int check;

#ifdef USE_COMPRESSED
	  if (Context->compress_info && Context->realpath)
	    mutt_str_replace (&LastFolder, Context->realpath);
	  else
#endif
	  mutt_str_replace (&LastFolder, Context->path);
	  oldcount = Context ? Context->msgcount : 0;

	  if ((check = mx_close_mailbox (Context, &index_hint)) != 0)
	  {
	    if (check == MUTT_NEW_MAIL || check == MUTT_REOPENED)
	      update_index (menu, Context, check, oldcount, index_hint);

	    set_option (OPTSEARCHINVALID);
	    menu->redraw = REDRAW_INDEX | REDRAW_STATUS;
	    break;
	  }
	  FREE (&Context);
	}

        if (Labels)
          hash_destroy(&Labels, NULL);

        mutt_sleep (0);

	/* Set CurrentMenu to MENU_MAIN before executing any folder
	 * hooks so that all the index menu functions are available to
	 * the exec command.
	 */

	CurrentMenu = MENU_MAIN;
	mutt_folder_hook (buf);

	if ((Context = mx_open_mailbox (buf, flags, NULL)) != NULL)
	{
	  Labels = hash_create(131, 0);
	  mutt_scan_labels(Context);
	  menu->current = ci_first_message ();
	}
	else
	  menu->current = 0;

#ifdef USE_SIDEBAR
        mutt_sb_set_open_buffy ();
#endif

#ifdef USE_NNTP
	/* mutt_buffy_check() must be done with mail-reader mode! */
	menu->help = mutt_compile_help (helpstr, sizeof (helpstr), MENU_MAIN,
	  (Context && (Context->magic == MUTT_NNTP)) ? IndexNewsHelp : IndexHelp);
#endif
	mutt_clear_error ();
	mutt_buffy_check(1); /* force the buffy check after we have changed
			      the folder */
	menu->redraw = REDRAW_FULL;
	set_option (OPTSEARCHINVALID);
=======
	main_change_folder(menu, op, buf, sizeof (buf), &oldcount, &index_hint);
>>>>>>> 8ffa4732
	break;

      case OP_DISPLAY_MESSAGE:
      case OP_DISPLAY_HEADERS: /* don't weed the headers */

	CHECK_MSGCOUNT;
        CHECK_VISIBLE;
	/*
	 * toggle the weeding of headers so that a user can press the key
	 * again while reading the message.
	 */
	if (op == OP_DISPLAY_HEADERS)
	  toggle_option (OPTWEED);

	unset_option (OPTNEEDRESORT);

	if ((Sort & SORT_MASK) == SORT_THREADS && CURHDR->collapsed)
	{
	  mutt_uncollapse_thread (Context, CURHDR);
	  mutt_set_virtual (Context);
	  if (option (OPTUNCOLLAPSEJUMP))
	    menu->current = mutt_thread_next_unread (Context, CURHDR);
	}

	if (option (OPTPGPAUTODEC) && (tag || !(CURHDR->security & PGP_TRADITIONAL_CHECKED)))
	  mutt_check_traditional_pgp (tag ? NULL : CURHDR, &menu->redraw);
	if ((op = mutt_display_message (CURHDR)) == -1)
	{
	  unset_option (OPTNEEDRESORT);
	  break;
	}

	menu->menu = MENU_PAGER;
 	menu->oldcurrent = menu->current;
	continue;

      case OP_EXIT:

	close = op;
	if (menu->menu == MENU_MAIN && attach_msg)
	{
	 done = 1;
	 break;
	}

	if ((menu->menu == MENU_MAIN)
	    && (query_quadoption (OPT_QUIT,
				  _("Exit Mutt without saving?")) == MUTT_YES))
	{
	  if (Context)
	  {
	    mx_fastclose_mailbox (Context);
	    FREE (&Context);
	  }
	  done = 1;
	}
	break;

      case OP_MAIN_BREAK_THREAD:

	CHECK_MSGCOUNT;
        CHECK_VISIBLE;
	CHECK_READONLY;
	CHECK_ACL(MUTT_ACL_WRITE, _("Cannot break thread"));

        if ((Sort & SORT_MASK) != SORT_THREADS)
	  mutt_error _("Threading is not enabled.");
	else if (CURHDR->env->in_reply_to || CURHDR->env->references)
	{
	  {
	    HEADER *oldcur = CURHDR;

	    mutt_break_thread (CURHDR);
	    mutt_sort_headers (Context, 1);
	    menu->current = oldcur->virtual;
	  }

	  Context->changed = 1;
	  mutt_message _("Thread broken");

	  if (menu->menu == MENU_PAGER)
	  {
	    op = OP_DISPLAY_MESSAGE;
	    continue;
	  }
	  else
	    menu->redraw |= REDRAW_INDEX;
	}
	else
	  mutt_error _("Thread cannot be broken, message is not part of a thread");

	break;

      case OP_MAIN_LINK_THREADS:

	CHECK_MSGCOUNT;
        CHECK_VISIBLE;
	CHECK_READONLY;
        /* L10N: CHECK_ACL */
	CHECK_ACL(MUTT_ACL_WRITE, _("Cannot link threads"));

        if ((Sort & SORT_MASK) != SORT_THREADS)
	  mutt_error _("Threading is not enabled.");
	else if (!CURHDR->env->message_id)
	  mutt_error _("No Message-ID: header available to link thread");
	else if (!tag && (!Context->last_tag || !Context->last_tag->tagged))
	  mutt_error _("First, please tag a message to be linked here");
	else
	{
	  HEADER *oldcur = CURHDR;

	  if (mutt_link_threads (CURHDR, tag ? NULL : Context->last_tag,
				 Context))
	  {
	    mutt_sort_headers (Context, 1);
	    menu->current = oldcur->virtual;

	    Context->changed = 1;
	    mutt_message _("Threads linked");
	  }
	  else
	    mutt_error _("No thread linked");
	}

	if (menu->menu == MENU_PAGER)
	{
	  op = OP_DISPLAY_MESSAGE;
	  continue;
	}
	else
	  menu->redraw |= REDRAW_STATUS | REDRAW_INDEX;

	break;

      case OP_EDIT_TYPE:

	CHECK_MSGCOUNT;
        CHECK_VISIBLE;
	CHECK_ATTACH;
	mutt_edit_content_type (CURHDR, CURHDR->content, NULL);
	/* if we were in the pager, redisplay the message */
	if (menu->menu == MENU_PAGER)
	{
	  op = OP_DISPLAY_MESSAGE;
	  continue;
	}
        else
	  menu->redraw = REDRAW_CURRENT;
	break;

      case OP_MAIN_NEXT_UNDELETED:

	CHECK_MSGCOUNT;
        CHECK_VISIBLE;
	if (menu->current >= Context->vcount - 1)
	{
	  if (menu->menu == MENU_MAIN)
	    mutt_error _("You are on the last message.");
	  break;
	}
	if ((menu->current = ci_next_undeleted (menu->current)) == -1)
	{
	  menu->current = menu->oldcurrent;
	  if (menu->menu == MENU_MAIN)
	    mutt_error _("No undeleted messages.");
	}
	else if (menu->menu == MENU_PAGER)
	{
	  op = OP_DISPLAY_MESSAGE;
	  continue;
	}
	else
	  menu->redraw = REDRAW_MOTION;
	break;

      case OP_NEXT_ENTRY:

	CHECK_MSGCOUNT;
        CHECK_VISIBLE;
	if (menu->current >= Context->vcount - 1)
	{
	  if (menu->menu == MENU_MAIN)
	    mutt_error _("You are on the last message.");
	  break;
	}
	menu->current++;
	if (menu->menu == MENU_PAGER)
	{
	  op = OP_DISPLAY_MESSAGE;
	  continue;
	}
	else
	  menu->redraw = REDRAW_MOTION;
	break;

      case OP_MAIN_PREV_UNDELETED:

	CHECK_MSGCOUNT;
        CHECK_VISIBLE;
	if (menu->current < 1)
	{
	  mutt_error _("You are on the first message.");
	  break;
	}
	if ((menu->current = ci_previous_undeleted (menu->current)) == -1)
	{
	  menu->current = menu->oldcurrent;
	  if (menu->menu == MENU_MAIN)
	    mutt_error _("No undeleted messages.");
	}
	else if (menu->menu == MENU_PAGER)
	{
	  op = OP_DISPLAY_MESSAGE;
	  continue;
	}
	else
	  menu->redraw = REDRAW_MOTION;
	break;

      case OP_PREV_ENTRY:

	CHECK_MSGCOUNT;
        CHECK_VISIBLE;
	if (menu->current < 1)
	{
	  if (menu->menu == MENU_MAIN) mutt_error _("You are on the first message.");
	  break;
	}
	menu->current--;
	if (menu->menu == MENU_PAGER)
	{
	  op = OP_DISPLAY_MESSAGE;
	  continue;
	}
	else
	  menu->redraw = REDRAW_MOTION;
	break;

      case OP_DECRYPT_COPY:
      case OP_DECRYPT_SAVE:
        if (!WithCrypto)
          break;
        /* fall thru */
      case OP_COPY_MESSAGE:
      case OP_SAVE:
      case OP_DECODE_COPY:
      case OP_DECODE_SAVE:
	CHECK_MSGCOUNT;
        CHECK_VISIBLE;
        if (mutt_save_message (tag ? NULL : CURHDR,
			       (op == OP_DECRYPT_SAVE) ||
			       (op == OP_SAVE) || (op == OP_DECODE_SAVE),
			       (op == OP_DECODE_SAVE) || (op == OP_DECODE_COPY),
			       (op == OP_DECRYPT_SAVE) || (op == OP_DECRYPT_COPY) ||
			       0,
			       &menu->redraw) == 0 &&
	     (op == OP_SAVE || op == OP_DECODE_SAVE || op == OP_DECRYPT_SAVE)
	    )
	{
	  if (tag)
	    menu->redraw |= REDRAW_INDEX;
	  else if (option (OPTRESOLVE))
	  {
	    if ((menu->current = ci_next_undeleted (menu->current)) == -1)
	    {
	      menu->current = menu->oldcurrent;
	      menu->redraw |= REDRAW_CURRENT;
	    }
	    else
	      menu->redraw |= REDRAW_MOTION_RESYNCH;
	  }
	  else
	    menu->redraw |= REDRAW_CURRENT;
	}
	break;

      case OP_MAIN_NEXT_NEW:
      case OP_MAIN_NEXT_UNREAD:
      case OP_MAIN_PREV_NEW:
      case OP_MAIN_PREV_UNREAD:
      case OP_MAIN_NEXT_NEW_THEN_UNREAD:
      case OP_MAIN_PREV_NEW_THEN_UNREAD:

      {
	int first_unread = -1;
	int first_new    = -1;

	CHECK_MSGCOUNT;
        CHECK_VISIBLE;

	i = menu->current;
	menu->current = -1;
	for (j = 0; j != Context->vcount; j++)
	{
#define CURHDRi Context->hdrs[Context->v2r[i]]
	  if (op == OP_MAIN_NEXT_NEW || op == OP_MAIN_NEXT_UNREAD || op == OP_MAIN_NEXT_NEW_THEN_UNREAD)
	  {
	    i++;
	    if (i > Context->vcount - 1)
	    {
	      mutt_message _("Search wrapped to top.");
	      i = 0;
	    }
	  }
	  else
	  {
	    i--;
	    if (i < 0)
	    {
	      mutt_message _("Search wrapped to bottom.");
	      i = Context->vcount - 1;
	    }
	  }

	  if (CURHDRi->collapsed && (Sort & SORT_MASK) == SORT_THREADS)
	  {
	    if (UNREAD (CURHDRi) && first_unread == -1)
	      first_unread = i;
	    if (UNREAD (CURHDRi) == 1 && first_new == -1)
	      first_new = i;
	  }
	  else if ((!CURHDRi->deleted && !CURHDRi->read))
	  {
	    if (first_unread == -1)
	      first_unread = i;
	    if ((!CURHDRi->old) && first_new == -1)
	      first_new = i;
	  }

	  if ((op == OP_MAIN_NEXT_UNREAD || op == OP_MAIN_PREV_UNREAD) &&
	      first_unread != -1)
	    break;
	  if ((op == OP_MAIN_NEXT_NEW || op == OP_MAIN_PREV_NEW ||
	       op == OP_MAIN_NEXT_NEW_THEN_UNREAD || op == OP_MAIN_PREV_NEW_THEN_UNREAD)
	      && first_new != -1)
	    break;
	}
#undef CURHDRi
	if ((op == OP_MAIN_NEXT_NEW || op == OP_MAIN_PREV_NEW ||
	     op == OP_MAIN_NEXT_NEW_THEN_UNREAD || op == OP_MAIN_PREV_NEW_THEN_UNREAD)
	    && first_new != -1)
	  menu->current = first_new;
	else if ((op == OP_MAIN_NEXT_UNREAD || op == OP_MAIN_PREV_UNREAD ||
		  op == OP_MAIN_NEXT_NEW_THEN_UNREAD || op == OP_MAIN_PREV_NEW_THEN_UNREAD)
		 && first_unread != -1)
	  menu->current = first_unread;

	if (menu->current == -1)
	{
	  menu->current = menu->oldcurrent;
	  if (op == OP_MAIN_NEXT_NEW || op == OP_MAIN_PREV_NEW)
          {
            if (Context->pattern)
              mutt_error (_("No new messages in this limited view."));
            else
              mutt_error (_("No new messages."));
          }
          else
          {
            if (Context->pattern)
              mutt_error (_("No unread messages in this limited view."));
            else
              mutt_error (_("No unread messages."));
          }
	}
	else if (menu->menu == MENU_PAGER)
	{
	  op = OP_DISPLAY_MESSAGE;
	  continue;
	}
	else
	  menu->redraw = REDRAW_MOTION;
	break;
      }
      case OP_FLAG_MESSAGE:

	CHECK_MSGCOUNT;
        CHECK_VISIBLE;
	CHECK_READONLY;
        /* L10N: CHECK_ACL */
	CHECK_ACL(MUTT_ACL_WRITE, _("Cannot flag message"));

        if (tag)
        {
	  for (j = 0; j < Context->vcount; j++)
	  {
	    if (Context->hdrs[Context->v2r[j]]->tagged)
	      mutt_set_flag (Context, Context->hdrs[Context->v2r[j]],
			     MUTT_FLAG, !Context->hdrs[Context->v2r[j]]->flagged);
	  }

	  menu->redraw |= REDRAW_INDEX;
	}
        else
        {
	  mutt_set_flag (Context, CURHDR, MUTT_FLAG, !CURHDR->flagged);
	  if (option (OPTRESOLVE))
	  {
	    if ((menu->current = ci_next_undeleted (menu->current)) == -1)
	    {
	      menu->current = menu->oldcurrent;
	      menu->redraw = REDRAW_CURRENT;
	    }
	    else
	      menu->redraw = REDRAW_MOTION_RESYNCH;
	  }
	  else
	    menu->redraw = REDRAW_CURRENT;
	}
	menu->redraw |= REDRAW_STATUS;
	break;

      case OP_TOGGLE_NEW:

	CHECK_MSGCOUNT;
        CHECK_VISIBLE;
	CHECK_READONLY;
        /* L10N: CHECK_ACL */
	CHECK_ACL(MUTT_ACL_SEEN, _("Cannot toggle new"));

	if (tag)
	{
	  for (j = 0; j < Context->vcount; j++)
	  {
	    if (Context->hdrs[Context->v2r[j]]->tagged)
	    {
	      if (Context->hdrs[Context->v2r[j]]->read ||
		  Context->hdrs[Context->v2r[j]]->old)
		mutt_set_flag (Context, Context->hdrs[Context->v2r[j]], MUTT_NEW, 1);
	      else
		mutt_set_flag (Context, Context->hdrs[Context->v2r[j]], MUTT_READ, 1);
	    }
	  }
	  menu->redraw = REDRAW_STATUS | REDRAW_INDEX;
	}
	else
	{
	  if (CURHDR->read || CURHDR->old)
	    mutt_set_flag (Context, CURHDR, MUTT_NEW, 1);
	  else
	    mutt_set_flag (Context, CURHDR, MUTT_READ, 1);

	  if (option (OPTRESOLVE))
	  {
	    if ((menu->current = ci_next_undeleted (menu->current)) == -1)
	    {
	      menu->current = menu->oldcurrent;
	      menu->redraw = REDRAW_CURRENT;
	    }
	    else
	      menu->redraw = REDRAW_MOTION_RESYNCH;
	  }
	  else
	    menu->redraw = REDRAW_CURRENT;
	  menu->redraw |= REDRAW_STATUS;
	}
	break;

      case OP_TOGGLE_WRITE:

	CHECK_IN_MAILBOX;
	if (mx_toggle_write (Context) == 0)
	  menu->redraw |= REDRAW_STATUS;
	break;

      case OP_MAIN_NEXT_THREAD:
      case OP_MAIN_NEXT_SUBTHREAD:
      case OP_MAIN_PREV_THREAD:
      case OP_MAIN_PREV_SUBTHREAD:

	CHECK_MSGCOUNT;
        CHECK_VISIBLE;
	switch (op)
	{
	  case OP_MAIN_NEXT_THREAD:
	    menu->current = mutt_next_thread (CURHDR);
	    break;

	  case OP_MAIN_NEXT_SUBTHREAD:
	    menu->current = mutt_next_subthread (CURHDR);
	    break;

	  case OP_MAIN_PREV_THREAD:
	    menu->current = mutt_previous_thread (CURHDR);
	    break;

	  case OP_MAIN_PREV_SUBTHREAD:
	    menu->current = mutt_previous_subthread (CURHDR);
	    break;
	}

	if (menu->current < 0)
	{
	  menu->current = menu->oldcurrent;
	  if (op == OP_MAIN_NEXT_THREAD || op == OP_MAIN_NEXT_SUBTHREAD)
	    mutt_error _("No more threads.");
	  else
	    mutt_error _("You are on the first thread.");
	}
	else if (menu->menu == MENU_PAGER)
	{
	  op = OP_DISPLAY_MESSAGE;
	  continue;
	}
	else
	  menu->redraw = REDRAW_MOTION;
	break;

      case OP_MAIN_PARENT_MESSAGE:

	CHECK_MSGCOUNT;
        CHECK_VISIBLE;

	if ((menu->current = mutt_parent_message (Context, CURHDR)) < 0)
	{
	  menu->current = menu->oldcurrent;
	}
	else if (menu->menu == MENU_PAGER)
        {
          op = OP_DISPLAY_MESSAGE;
          continue;
        }
        else
          menu->redraw = REDRAW_MOTION;
	break;

      case OP_MAIN_SET_FLAG:
      case OP_MAIN_CLEAR_FLAG:

	CHECK_MSGCOUNT;
        CHECK_VISIBLE;
	CHECK_READONLY;
	/* CHECK_ACL(MUTT_ACL_WRITE); */

	if (mutt_change_flag (tag ? NULL : CURHDR, (op == OP_MAIN_SET_FLAG)) == 0)
	{
	  menu->redraw = REDRAW_STATUS;
	  if (tag)
	    menu->redraw |= REDRAW_INDEX;
	  else if (option (OPTRESOLVE))
	  {
	    if ((menu->current = ci_next_undeleted (menu->current)) == -1)
	    {
	      menu->current = menu->oldcurrent;
	      menu->redraw |= REDRAW_CURRENT;
	    }
	    else
	      menu->redraw |= REDRAW_MOTION_RESYNCH;
	  }
	  else
	    menu->redraw |= REDRAW_CURRENT;
	}
	break;

      case OP_MAIN_COLLAPSE_THREAD:
	CHECK_MSGCOUNT;
        CHECK_VISIBLE;

        if ((Sort & SORT_MASK) != SORT_THREADS)
        {
	  mutt_error _("Threading is not enabled.");
	  break;
	}

	if (CURHDR->collapsed)
	{
	  menu->current = mutt_uncollapse_thread (Context, CURHDR);
	  mutt_set_virtual (Context);
	  if (option (OPTUNCOLLAPSEJUMP))
	    menu->current = mutt_thread_next_unread (Context, CURHDR);
	}
	else if (option (OPTCOLLAPSEUNREAD) || !UNREAD (CURHDR))
	{
	  menu->current = mutt_collapse_thread (Context, CURHDR);
	  mutt_set_virtual (Context);
	}
	else
	{
	  mutt_error _("Thread contains unread messages.");
	  break;
	}

	menu->redraw = REDRAW_INDEX | REDRAW_STATUS;

       break;

      case OP_MAIN_COLLAPSE_ALL:
        CHECK_MSGCOUNT;
        CHECK_VISIBLE;

        if ((Sort & SORT_MASK) != SORT_THREADS)
        {
	  mutt_error _("Threading is not enabled.");
	  break;
	}

        {
	  HEADER *h, *base;
	  THREAD *thread, *top;
	  int final;

	  if (CURHDR->collapsed)
	    final = mutt_uncollapse_thread (Context, CURHDR);
	  else if (option (OPTCOLLAPSEUNREAD) || !UNREAD (CURHDR))
	    final = mutt_collapse_thread (Context, CURHDR);
	  else
	    final = CURHDR->virtual;

	  base = Context->hdrs[Context->v2r[final]];

	  top = Context->tree;
	  Context->collapsed = !Context->collapsed;
	  while ((thread = top) != NULL)
	  {
	    while (!thread->message)
	      thread = thread->child;
	    h = thread->message;

	    if (h->collapsed != Context->collapsed)
	    {
	      if (h->collapsed)
		mutt_uncollapse_thread (Context, h);
	      else if (option (OPTCOLLAPSEUNREAD) || !UNREAD (h))
		mutt_collapse_thread (Context, h);
	    }
	    top = top->next;
	  }

	  mutt_set_virtual (Context);
	  for (j = 0; j < Context->vcount; j++)
	  {
	    if (Context->hdrs[Context->v2r[j]]->index == base->index)
	    {
	      menu->current = j;
	      break;
	    }
	  }

	  menu->redraw = REDRAW_INDEX | REDRAW_STATUS;
	}
	break;

      /* --------------------------------------------------------------------
       * These functions are invoked directly from the internal-pager
       */

      case OP_BOUNCE_MESSAGE:

	CHECK_ATTACH;
	CHECK_MSGCOUNT;
        CHECK_VISIBLE;
	ci_bounce_message (tag ? NULL : CURHDR, &menu->redraw);
	break;

      case OP_CREATE_ALIAS:

        mutt_create_alias (Context && Context->vcount ? CURHDR->env : NULL, NULL);
	MAYBE_REDRAW (menu->redraw);
        menu->redraw |= REDRAW_CURRENT;
	break;

      case OP_QUERY:
	CHECK_ATTACH;
	mutt_query_menu (NULL, 0);
	MAYBE_REDRAW (menu->redraw);
	break;

      case OP_PURGE_MESSAGE:
      case OP_DELETE:

	CHECK_MSGCOUNT;
        CHECK_VISIBLE;
	CHECK_READONLY;
        /* L10N: CHECK_ACL */
	CHECK_ACL(MUTT_ACL_DELETE, _("Cannot delete message"));

	if (tag)
	{
	  mutt_tag_set_flag (MUTT_DELETE, 1);
          mutt_tag_set_flag (MUTT_PURGE, (op == OP_PURGE_MESSAGE));
	  if (option (OPTDELETEUNTAG))
	    mutt_tag_set_flag (MUTT_TAG, 0);
	  menu->redraw = REDRAW_INDEX;
	}
	else
	{
	  mutt_set_flag (Context, CURHDR, MUTT_DELETE, 1);
	  mutt_set_flag (Context, CURHDR, MUTT_PURGE, (op == OP_PURGE_MESSAGE));
	  if (option (OPTDELETEUNTAG))
	    mutt_set_flag (Context, CURHDR, MUTT_TAG, 0);
	  if (option (OPTRESOLVE))
	  {
	    if ((menu->current = ci_next_undeleted (menu->current)) == -1)
	    {
	      menu->current = menu->oldcurrent;
	      menu->redraw = REDRAW_CURRENT;
	    }
	    else if (menu->menu == MENU_PAGER)
	    {
	      op = OP_DISPLAY_MESSAGE;
	      continue;
	    }
	    else
	      menu->redraw |= REDRAW_MOTION_RESYNCH;
	  }
	  else
	    menu->redraw = REDRAW_CURRENT;
	}
	menu->redraw |= REDRAW_STATUS;
	break;

      case OP_DELETE_THREAD:
      case OP_DELETE_SUBTHREAD:

	CHECK_MSGCOUNT;
        CHECK_VISIBLE;
	CHECK_READONLY;
        /* L10N: CHECK_ACL */
	CHECK_ACL(MUTT_ACL_DELETE, _("Cannot delete message(s)"));

	rc = mutt_thread_set_flag (CURHDR, MUTT_DELETE, 1,
				   op == OP_DELETE_THREAD ? 0 : 1);

	if (rc != -1)
	{
	  if (option (OPTDELETEUNTAG))
	    mutt_thread_set_flag (CURHDR, MUTT_TAG, 0,
				  op == OP_DELETE_THREAD ? 0 : 1);
	  if (option (OPTRESOLVE))
	    if ((menu->current = ci_next_undeleted (menu->current)) == -1)
	      menu->current = menu->oldcurrent;
	  menu->redraw = REDRAW_INDEX | REDRAW_STATUS;
	}
	break;

#ifdef USE_NNTP
      case OP_CATCHUP:
	CHECK_MSGCOUNT;
	CHECK_READONLY;
	CHECK_ATTACH
	if (Context && Context->magic == MUTT_NNTP)
	{
	  NNTP_DATA *nntp_data = Context->data;
	  if (mutt_newsgroup_catchup (nntp_data->nserv, nntp_data->group))
	    menu->redraw = REDRAW_INDEX | REDRAW_STATUS;
	}
	break;
#endif

      case OP_DISPLAY_ADDRESS:

	CHECK_MSGCOUNT;
        CHECK_VISIBLE;
	mutt_display_address (CURHDR->env);
	break;

      case OP_ENTER_COMMAND:

	CurrentMenu = MENU_MAIN;
	mutt_enter_command ();
	mutt_check_rescore (Context);
	if (option (OPTFORCEREDRAWINDEX))
	  menu->redraw = REDRAW_FULL;
	unset_option (OPTFORCEREDRAWINDEX);
	unset_option (OPTFORCEREDRAWPAGER);
	break;

      case OP_EDIT_MESSAGE:

	CHECK_MSGCOUNT;
        CHECK_VISIBLE;
	CHECK_READONLY;
	CHECK_ATTACH;
        /* L10N: CHECK_ACL */
	CHECK_ACL(MUTT_ACL_INSERT, _("Cannot edit message"));

	if (option (OPTPGPAUTODEC) && (tag || !(CURHDR->security & PGP_TRADITIONAL_CHECKED)))
	  mutt_check_traditional_pgp (tag ? NULL : CURHDR, &menu->redraw);
        mutt_edit_message (Context, tag ? NULL : CURHDR);
	menu->redraw = REDRAW_FULL;

	break;

      case OP_FORWARD_MESSAGE:

	CHECK_MSGCOUNT;
        CHECK_VISIBLE;
	CHECK_ATTACH;
	if (option (OPTPGPAUTODEC) && (tag || !(CURHDR->security & PGP_TRADITIONAL_CHECKED)))
	  mutt_check_traditional_pgp (tag ? NULL : CURHDR, &menu->redraw);
	ci_send_message (SENDFORWARD, NULL, NULL, Context, tag ? NULL : CURHDR);
	menu->redraw = REDRAW_FULL;
	break;


      case OP_FORGET_PASSPHRASE:
	crypt_forget_passphrase ();
	break;

      case OP_GROUP_REPLY:

	CHECK_MSGCOUNT;
        CHECK_VISIBLE;
	CHECK_ATTACH;
	if (option (OPTPGPAUTODEC) && (tag || !(CURHDR->security & PGP_TRADITIONAL_CHECKED)))
	  mutt_check_traditional_pgp (tag ? NULL : CURHDR, &menu->redraw);
	ci_send_message (SENDREPLY|SENDGROUPREPLY, NULL, NULL, Context, tag ? NULL : CURHDR);
	menu->redraw = REDRAW_FULL;
	break;

      case OP_EDIT_LABEL:

	CHECK_MSGCOUNT;
	CHECK_READONLY;
	rc = mutt_label_message(tag ? NULL : CURHDR);
	if (rc > 0) {
	  Context->changed = 1;
	  menu->redraw = REDRAW_FULL;
	  mutt_message ("%d label%s changed.", rc, rc == 1 ? "" : "s");
	}
	else {
	  mutt_message _("No labels changed.");
	}
	break;

      case OP_LIST_REPLY:

	CHECK_ATTACH;
	CHECK_MSGCOUNT;
        CHECK_VISIBLE;
	if (option (OPTPGPAUTODEC) && (tag || !(CURHDR->security & PGP_TRADITIONAL_CHECKED)))
	  mutt_check_traditional_pgp (tag ? NULL : CURHDR, &menu->redraw);
	ci_send_message (SENDREPLY|SENDLISTREPLY, NULL, NULL, Context, tag ? NULL : CURHDR);
	menu->redraw = REDRAW_FULL;
	break;

      case OP_MAIL:

	CHECK_ATTACH;
	ci_send_message (0, NULL, NULL, Context, NULL);
	menu->redraw = REDRAW_FULL;
	break;

      case OP_MAIL_KEY:
        if (!(WithCrypto & APPLICATION_PGP))
          break;
	CHECK_ATTACH;
	ci_send_message (SENDKEY, NULL, NULL, NULL, NULL);
	menu->redraw = REDRAW_FULL;
	break;


      case OP_EXTRACT_KEYS:
        if (!WithCrypto)
          break;
        CHECK_MSGCOUNT;
        CHECK_VISIBLE;
        crypt_extract_keys_from_messages(tag ? NULL : CURHDR);
        menu->redraw = REDRAW_FULL;
        break;


      case OP_CHECK_TRADITIONAL:
        if (!(WithCrypto & APPLICATION_PGP))
          break;
        CHECK_MSGCOUNT;
        CHECK_VISIBLE;
        if (tag || !(CURHDR->security & PGP_TRADITIONAL_CHECKED))
	  mutt_check_traditional_pgp (tag ? NULL : CURHDR, &menu->redraw);

        if (menu->menu == MENU_PAGER)
        {
	  op = OP_DISPLAY_MESSAGE;
	  continue;
	}
        break;

      case OP_PIPE:

	CHECK_MSGCOUNT;
	CHECK_VISIBLE;
	mutt_pipe_message (tag ? NULL : CURHDR);

#ifdef USE_IMAP
	/* in an IMAP folder index with imap_peek=no, piping could change
	 * new or old messages status to read. Redraw what's needed.
	 */
	if (Context->magic == MUTT_IMAP && !option (OPTIMAPPEEK))
	{
	  menu->redraw = (tag ? REDRAW_INDEX : REDRAW_CURRENT) | REDRAW_STATUS;
	}
#endif

	MAYBE_REDRAW (menu->redraw);
	break;

      case OP_PRINT:

	CHECK_MSGCOUNT;
	CHECK_VISIBLE;
	mutt_print_message (tag ? NULL : CURHDR);

#ifdef USE_IMAP
	/* in an IMAP folder index with imap_peek=no, printing could change
	 * new or old messages status to read. Redraw what's needed.
	 */
	if (Context->magic == MUTT_IMAP && !option (OPTIMAPPEEK))
	{
	  menu->redraw = (tag ? REDRAW_INDEX : REDRAW_CURRENT) | REDRAW_STATUS;
	}
#endif

	break;

      case OP_MAIN_READ_THREAD:
      case OP_MAIN_READ_SUBTHREAD:

	CHECK_MSGCOUNT;
	CHECK_VISIBLE;
	CHECK_READONLY;
        /* L10N: CHECK_ACL */
	CHECK_ACL(MUTT_ACL_SEEN, _("Cannot mark message(s) as read"));

	rc = mutt_thread_set_flag (CURHDR, MUTT_READ, 1,
				   op == OP_MAIN_READ_THREAD ? 0 : 1);

	if (rc != -1)
	{
	  if (option (OPTRESOLVE))
	  {
	    if ((menu->current = (op == OP_MAIN_READ_THREAD ?
				  mutt_next_thread (CURHDR) : mutt_next_subthread (CURHDR))) == -1)
	      menu->current = menu->oldcurrent;
	    else if (menu->menu == MENU_PAGER)
	    {
	      op = OP_DISPLAY_MESSAGE;
	      continue;
	    }
	  }
	  menu->redraw = REDRAW_INDEX | REDRAW_STATUS;
	}
	break;

      case OP_RECALL_MESSAGE:

	CHECK_ATTACH;
	ci_send_message (SENDPOSTPONED, NULL, NULL, Context, NULL);
	menu->redraw = REDRAW_FULL;
	break;

      case OP_RESEND:

        CHECK_ATTACH;
        CHECK_MSGCOUNT;
        CHECK_VISIBLE;

        if (tag)
        {
	  for (j = 0; j < Context->vcount; j++)
	  {
	    if (Context->hdrs[Context->v2r[j]]->tagged)
	      mutt_resend_message (NULL, Context, Context->hdrs[Context->v2r[j]]);
	  }
	}
        else
	  mutt_resend_message (NULL, Context, CURHDR);

        menu->redraw = REDRAW_FULL;
        break;

#ifdef USE_NNTP
      case OP_FOLLOWUP:
      case OP_FORWARD_TO_GROUP:

	CHECK_MSGCOUNT;
	CHECK_VISIBLE;

      case OP_POST:

	CHECK_ATTACH;
	if (op != OP_FOLLOWUP || !CURHDR->env->followup_to ||
	    mutt_strcasecmp (CURHDR->env->followup_to, "poster") ||
	    query_quadoption (OPT_FOLLOWUPTOPOSTER,
	    _("Reply by mail as poster prefers?")) != MUTT_YES)
	{
	  if (Context && Context->magic == MUTT_NNTP &&
	      !((NNTP_DATA *)Context->data)->allowed &&
	      query_quadoption (OPT_TOMODERATED,
	      _("Posting to this group not allowed, may be moderated. Continue?")) != MUTT_YES)
	    break;
	  if (op == OP_POST)
	    ci_send_message (SENDNEWS, NULL, NULL, Context, NULL);
	  else
	  {
	    CHECK_MSGCOUNT;
	    ci_send_message ((op == OP_FOLLOWUP ? SENDREPLY : SENDFORWARD) |
			SENDNEWS, NULL, NULL, Context, tag ? NULL : CURHDR);
	  }
	  menu->redraw = REDRAW_FULL;
	  break;
	}
#endif

      case OP_REPLY:

	CHECK_ATTACH;
	CHECK_MSGCOUNT;
        CHECK_VISIBLE;
	if (option (OPTPGPAUTODEC) && (tag || !(CURHDR->security & PGP_TRADITIONAL_CHECKED)))
	  mutt_check_traditional_pgp (tag ? NULL : CURHDR, &menu->redraw);
	ci_send_message (SENDREPLY, NULL, NULL, Context, tag ? NULL : CURHDR);
	menu->redraw = REDRAW_FULL;
	break;

      case OP_SHELL_ESCAPE:

	mutt_shell_escape ();
	MAYBE_REDRAW (menu->redraw);
	break;

      case OP_TAG_THREAD:
      case OP_TAG_SUBTHREAD:

	CHECK_MSGCOUNT;
        CHECK_VISIBLE;
	rc = mutt_thread_set_flag (CURHDR, MUTT_TAG, !CURHDR->tagged,
				   op == OP_TAG_THREAD ? 0 : 1);

	if (rc != -1)
	{
	  if (option (OPTRESOLVE))
	  {
	    if (op == OP_TAG_THREAD)
	      menu->current = mutt_next_thread (CURHDR);
	    else
	      menu->current = mutt_next_subthread (CURHDR);

	    if (menu->current == -1)
	      menu->current = menu->oldcurrent;
	  }
	  menu->redraw = REDRAW_INDEX | REDRAW_STATUS;
	}
	break;

      case OP_UNDELETE:

	CHECK_MSGCOUNT;
        CHECK_VISIBLE;
	CHECK_READONLY;
        /* L10N: CHECK_ACL */
	CHECK_ACL(MUTT_ACL_DELETE, _("Cannot undelete message"));

	if (tag)
	{
	  mutt_tag_set_flag (MUTT_DELETE, 0);
	  mutt_tag_set_flag (MUTT_PURGE, 0);
	  menu->redraw = REDRAW_INDEX;
	}
	else
	{
	  mutt_set_flag (Context, CURHDR, MUTT_DELETE, 0);
	  mutt_set_flag (Context, CURHDR, MUTT_PURGE, 0);
	  if (option (OPTRESOLVE) && menu->current < Context->vcount - 1)
	  {
	    menu->current++;
	    menu->redraw = REDRAW_MOTION_RESYNCH;
	  }
	  else
	    menu->redraw = REDRAW_CURRENT;
	}
	menu->redraw |= REDRAW_STATUS;
	break;

      case OP_UNDELETE_THREAD:
      case OP_UNDELETE_SUBTHREAD:

	CHECK_MSGCOUNT;
        CHECK_VISIBLE;
	CHECK_READONLY;
        /* L10N: CHECK_ACL */
	CHECK_ACL(MUTT_ACL_DELETE, _("Cannot undelete message(s)"));

	rc = mutt_thread_set_flag (CURHDR, MUTT_DELETE, 0,
				   op == OP_UNDELETE_THREAD ? 0 : 1);
        if (rc != -1)
          rc = mutt_thread_set_flag (CURHDR, MUTT_PURGE, 0,
                                     op == OP_UNDELETE_THREAD ? 0 : 1);
	if (rc != -1)
	{
	  if (option (OPTRESOLVE))
	  {
	    if (op == OP_UNDELETE_THREAD)
	      menu->current = mutt_next_thread (CURHDR);
	    else
	      menu->current = mutt_next_subthread (CURHDR);

	    if (menu->current == -1)
	      menu->current = menu->oldcurrent;
	  }
	  menu->redraw = REDRAW_INDEX | REDRAW_STATUS;
	}
	break;

      case OP_VERSION:
	mutt_version ();
	break;

      case OP_BUFFY_LIST:
	mutt_buffy_list ();
	break;

      case OP_VIEW_ATTACHMENTS:
	CHECK_MSGCOUNT;
        CHECK_VISIBLE;
	mutt_view_attachments (CURHDR);
	if (CURHDR->attach_del)
	  Context->changed = 1;
	menu->redraw = REDRAW_FULL;
	break;

      case OP_END_COND:
	break;

      case OP_WHAT_KEY:
	mutt_what_key();
	break;

#ifdef USE_SIDEBAR
      case OP_SIDEBAR_NEXT:
      case OP_SIDEBAR_NEXT_NEW:
      case OP_SIDEBAR_PAGE_DOWN:
      case OP_SIDEBAR_PAGE_UP:
      case OP_SIDEBAR_PREV:
      case OP_SIDEBAR_PREV_NEW:
        mutt_sb_change_mailbox (op);
        break;

      case OP_SIDEBAR_TOGGLE_VISIBLE:
	toggle_option (OPTSIDEBAR);
        mutt_reflow_windows();
	menu->redraw = REDRAW_FULL;
	break;

      case OP_SIDEBAR_TOGGLE_VIRTUAL:
	mutt_sb_toggle_virtual();
	break;
#endif
      default:
	if (menu->menu == MENU_MAIN)
	  km_error_key (MENU_MAIN);
    }

#ifdef USE_NOTMUCH
    if (Context)
      nm_debug_check(Context);
#endif

    if (menu->menu == MENU_PAGER)
    {
      mutt_clear_pager_position ();
      menu->menu = MENU_MAIN;
      menu->redraw = REDRAW_FULL;
#if 0
      set_option (OPTWEED); /* turn header weeding back on. */
#endif
    }

    if (done) break;
  }

  mutt_menuDestroy (&menu);
  return (close);
}

void mutt_set_header_color (CONTEXT *ctx, HEADER *curhdr)
{
  COLOR_LINE *color;

  if (!curhdr)
    return;

  for (color = ColorIndexList; color; color = color->next)
   if (mutt_pattern_exec (color->color_pattern, MUTT_MATCH_FULL_ADDRESS, ctx, curhdr))
   {
      curhdr->pair = color->pair;
      return;
   }
  curhdr->pair = ColorDefs[MT_COLOR_NORMAL];
}<|MERGE_RESOLUTION|>--- conflicted
+++ resolved
@@ -493,7 +493,6 @@
   menu->redraw = REDRAW_INDEX | REDRAW_STATUS;
 }
 
-<<<<<<< HEAD
 /**
  * mutt_draw_statusline - Draw a highlighted status bar
  * @cols:  Maximum number of screen columns
@@ -626,10 +625,19 @@
   }
 dsl_finish:
   FREE(&syntax);
-=======
+}
+
 static int main_change_folder(MUTTMENU *menu, int op, char *buf, size_t bufsz,
-			  int *oldcount, int *index_hint)
+			  int *oldcount, int *index_hint, int flags)
 {
+#ifdef USE_NNTP
+  if (option (OPTNEWS))
+  {
+    unset_option (OPTNEWS);
+    nntp_expand_path (buf, bufsz, &CurrentNewsSrv->conn->account);
+  }
+  else
+#endif
   mutt_expand_path (buf, bufsz);
   if (mx_get_magic (buf) <= 0)
   {
@@ -646,6 +654,11 @@
   {
     int check;
 
+#ifdef USE_COMPRESSED
+	  if (Context->compress_info && Context->realpath)
+	    mutt_str_replace (&LastFolder, Context->realpath);
+	  else
+#endif
     mutt_str_replace (&LastFolder, Context->path);
     *oldcount = Context ? Context->msgcount : 0;
 
@@ -661,6 +674,9 @@
     FREE (&Context);
   }
 
+  if (Labels)
+    hash_destroy(&Labels, NULL);
+
   mutt_sleep (0);
 
   /* Set CurrentMenu to MENU_MAIN before executing any folder
@@ -675,6 +691,8 @@
 		(option (OPTREADONLY) || op == OP_MAIN_CHANGE_FOLDER_READONLY) ?
 		MUTT_READONLY : 0, NULL)) != NULL)
   {
+    Labels = hash_create(131, 0);
+    mutt_scan_labels(Context);
     menu->current = ci_first_message ();
   }
   else
@@ -690,7 +708,6 @@
   set_option (OPTSEARCHINVALID);
 
   return 0;
->>>>>>> 8ffa4732
 }
 
 static const struct mapping_t IndexHelp[] = {
@@ -1015,17 +1032,15 @@
       mutt_curs_set (1);	/* fallback from the pager */
     }
 
-<<<<<<< HEAD
 #ifdef USE_NNTP
     unset_option (OPTNEWS);	/* for any case */
 #endif
-=======
+
 #ifdef USE_NOTMUCH
     if (Context)
       nm_debug_check(Context);
 #endif
 
->>>>>>> 8ffa4732
     switch (op)
     {
 
@@ -1596,7 +1611,6 @@
 	  menu->redraw = REDRAW_FULL;
 	break;
 
-<<<<<<< HEAD
       case OP_MAIN_QUASI_DELETE:
 	if (tag) {
 	  for (j = 0; j < Context->vcount; j++) {
@@ -1611,7 +1625,6 @@
 	}
 	break;
 
-=======
 #ifdef USE_NOTMUCH
       case OP_MAIN_ENTIRE_THREAD:
       {
@@ -1732,12 +1745,12 @@
 	if (!nm_uri_from_query(Context, buf, sizeof (buf)))
 	  mutt_message _("Failed to create query, aborting.");
 	else
-	  main_change_folder(menu, op, buf, sizeof (buf), &oldcount, &index_hint);
+	  main_change_folder(menu, op, buf, sizeof (buf), &oldcount, &index_hint, 0);
 	break;
 
       case OP_MAIN_CHANGE_VFOLDER:
 #endif
->>>>>>> 8ffa4732
+
 #ifdef USE_SIDEBAR
       case OP_SIDEBAR_OPEN:
 #endif
@@ -1839,90 +1852,16 @@
 	  }
 	}
 
-<<<<<<< HEAD
-#ifdef USE_NNTP
-	if (option (OPTNEWS))
-	{
-	  unset_option (OPTNEWS);
-	  nntp_expand_path (buf, sizeof (buf), &CurrentNewsSrv->conn->account);
-	}
-	else
-#endif
-	mutt_expand_path (buf, sizeof (buf));
-	if (mx_get_magic (buf) <= 0)
-	{
-	  mutt_error (_("%s is not a mailbox."), buf);
-	  break;
-	}
-	mutt_str_replace (&CurrentFolder, buf);
-
-	/* keepalive failure in mutt_enter_fname may kill connection. #3028 */
-	if (Context && !Context->path)
-	  FREE (&Context);
-
-        if (Context)
-        {
-	  int check;
-
-#ifdef USE_COMPRESSED
-	  if (Context->compress_info && Context->realpath)
-	    mutt_str_replace (&LastFolder, Context->realpath);
-	  else
-#endif
-	  mutt_str_replace (&LastFolder, Context->path);
-	  oldcount = Context ? Context->msgcount : 0;
-
-	  if ((check = mx_close_mailbox (Context, &index_hint)) != 0)
-	  {
-	    if (check == MUTT_NEW_MAIL || check == MUTT_REOPENED)
-	      update_index (menu, Context, check, oldcount, index_hint);
-
-	    set_option (OPTSEARCHINVALID);
-	    menu->redraw = REDRAW_INDEX | REDRAW_STATUS;
-	    break;
-	  }
-	  FREE (&Context);
-	}
-
-        if (Labels)
-          hash_destroy(&Labels, NULL);
-
-        mutt_sleep (0);
-
-	/* Set CurrentMenu to MENU_MAIN before executing any folder
-	 * hooks so that all the index menu functions are available to
-	 * the exec command.
-	 */
-
-	CurrentMenu = MENU_MAIN;
-	mutt_folder_hook (buf);
-
-	if ((Context = mx_open_mailbox (buf, flags, NULL)) != NULL)
-	{
-	  Labels = hash_create(131, 0);
-	  mutt_scan_labels(Context);
-	  menu->current = ci_first_message ();
-	}
-	else
-	  menu->current = 0;
-
-#ifdef USE_SIDEBAR
-        mutt_sb_set_open_buffy ();
-#endif
-
+	main_change_folder(menu, op, buf, sizeof (buf), &oldcount, &index_hint, flags);
 #ifdef USE_NNTP
 	/* mutt_buffy_check() must be done with mail-reader mode! */
 	menu->help = mutt_compile_help (helpstr, sizeof (helpstr), MENU_MAIN,
 	  (Context && (Context->magic == MUTT_NNTP)) ? IndexNewsHelp : IndexHelp);
 #endif
-	mutt_clear_error ();
-	mutt_buffy_check(1); /* force the buffy check after we have changed
-			      the folder */
-	menu->redraw = REDRAW_FULL;
-	set_option (OPTSEARCHINVALID);
-=======
-	main_change_folder(menu, op, buf, sizeof (buf), &oldcount, &index_hint);
->>>>>>> 8ffa4732
+	mutt_expand_path (buf, sizeof (buf));
+#ifdef USE_SIDEBAR
+        mutt_sb_set_open_buffy();
+#endif
 	break;
 
       case OP_DISPLAY_MESSAGE:
